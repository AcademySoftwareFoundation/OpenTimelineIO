--- conflicted
+++ resolved
@@ -160,39 +160,8 @@
     steps:
       - uses: actions/checkout@v3
 
-      # cibuildwheel 1.12.0 gates Python 2.7 wheels builds
-      # by using two environment variables, DISTUTILS_USE_SDK and MSSdk.
-      # https://cibuildwheel.readthedocs.io/en/1.x/cpp_standards/#windows-and-python-27
-      # Note that normally these are used by setuptools/distutils, but in our case
-      # they are really just used for cibuildwheel as we don't use any of the
-      # setuptools/distutils build tools. Our builds are entirely handled
-      # by CMake. CMake is able to find the right toolchain, thanks to
-      # the -A argument that we specify in the setup.py to set the
-      # target platform (x86, x64, etc).
-<<<<<<< HEAD
-      - name: Set Windows Python 2.7 environment variables
-        if: matrix.python-build == 'cp27*' && runner.os == 'Windows'
-        shell: bash
-        run: |
-          echo "DISTUTILS_USE_SDK=1" >> $GITHUB_ENV
-          echo "MSSdk=1" >> $GITHUB_ENV
-
-      - name: Build wheels (Python 2.7)
-        if: matrix.python-build == 'cp27*'
-        # cibuildwheel 1.12.0 is the last release that supported Python 2.7.
-        uses: pypa/cibuildwheel@v2.10.2
-        with:
-          output-dir: wheelhouse
-        env:
-          CIBW_BUILD: ${{ matrix.python-build }}
-
       - name: Build wheels (Python 3)
         uses: pypa/cibuildwheel@v2.10.2
-        if: matrix.python-build != 'cp27*'
-=======
-      - name: Build wheels (Python 3)
-        uses: pypa/cibuildwheel@v2.3.1
->>>>>>> 53209997
         with:
           output-dir: wheelhouse
         env:
