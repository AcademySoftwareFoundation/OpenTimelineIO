if (WINDOWS)
    cmake_minimum_required(VERSION 3.17)
else()
    cmake_minimum_required(VERSION 3.12)
endif()

#------------------------------------------------------------------------------
# Project Meta data
# TODO: read this information from a configuration file, here, and in setup.py

set(OTIO_VERSION_MAJOR "0")
set(OTIO_VERSION_MINOR "14")
set(OTIO_VERSION_PATCH "0")
set(OTIO_VERSION ${OTIO_VERSION_MAJOR}.${OTIO_VERSION_MINOR}.${OTIO_VERSION_PATCH})

set(OTIO_AUTHOR       "Contributors to the OpenTimelineIO project")
set(OTIO_AUTHOR_EMAIL "opentimelineio@pixar.com")
set(OTIO_LICENSE      "Modified Apache 2.0 License")

project(OpenTimelineIO VERSION ${OTIO_VERSION} LANGUAGES C CXX)

#------------------------------------------------------------------------------
# Options
# Add all options and settings here for all subprojects to aid in project
# maintenance and troubleshooting

# Installation options
option(OTIO_CXX_INSTALL          "Install the C++ bindings" ON)
option(OTIO_PYTHON_INSTALL       "Install the Python bindings" ON)
option(OTIO_DEPENDENCIES_INSTALL "Install OTIO's C++ header dependencies (any and nonstd)" ON)
option(OTIO_INSTALL_COMMANDLINE_TOOLS "Install the OTIO command line tools" ON)
set(OTIO_PYTHON_INSTALL_DIR "" CACHE STRING "Python installation dir (such as the site-packages dir)")

# Build options
option(OTIO_SHARED_LIBS          "Build shared if ON, static if OFF" ON)
option(OTIO_CXX_COVERAGE         "Invoke code coverage if lcov/gcov is available" OFF)
option(OTIO_AUTOMATIC_SUBMODULES "Fetch submodules automatically" ON)

#------------------------------------------------------------------------------
# Set option dependent variables

if(OTIO_PYTHON_INSTALL)
    # reconcile install directories for builds incorporating Python in order
    # that default behaviors match a reasonable expectation, as follows:
    #
<<<<<<< HEAD
    # if nothing has been set,
    #   Python: ${Python_SITEARCH}/opentimelineio
    #   C++:    ${Python_SITEARCH}/opentimelineio/cxx-libs
=======
    # if nothing has been set, 
    #   Python: ${OTIO_RESOLVED_PYTHON_INSTALL_DIR}/opentimelineio
    #   C++:    ${OTIO_RESOLVED_PYTHON_INSTALL_DIR}/opentimelineio/cxx-sdk
>>>>>>> 635a188b
    # if only CMAKE_INSTALL_PREFIX has been set,
    #   Python: ${CMAKE_INSTALL_PREFIX}/opentimelineio/python
    #   C++:    ${CMAKE_INSTALL_PREFIX}/opentimelineio
    # if only OTIO_PYTHON_INSTALL_DIR has been set,
    #   Python: ${OTIO_PYTHON_INSTALL_DIR}/opentimelineio
    #   C++:    ${OTIO_PYTHON_INSTALL_DIR}/opentimelineio/cxx-sdk
    #
    # In a Python install, the dylibs/dlls need to be installed where __init__.py
    # can find them, rather as part of the C++ SDK package; so the variable
    # OTIO_RESOLVED_CXX_DYLIB_INSTALL_DIR indicates where that is.
    #
    if(OTIO_PYTHON_INSTALL_DIR STREQUAL "" AND CMAKE_INSTALL_PREFIX_INITIALIZED_TO_DEFAULT)
        # neither install directory supplied from the command line
        find_package(Python REQUIRED COMPONENTS Interpreter Development)
<<<<<<< HEAD
        set(OTIO_RESOLVED_PYTHON_INSTALL_DIR "${Python_SITEARCH}")
        set(OTIO_RESOLVED_CXX_INSTALL_DIR "${Python_SITEARCH}/opentimelineio/cxx-libs")
        set(OTIO_RESOLVED_CXX_DYLIB_INSTALL_DIR "${Python_SITEARCH}/opentimelineio")
        message(STATUS "OTIO Defaulting both Python and C++ install to ${OTIO_RESOLVED_PYTHON_INSTALL_DIR}")
    else()
        # either python_install or install_prefix have been set
        if(CMAKE_INSTALL_PREFIX_INITIALIZED_TO_DEFAULT)
            # OTIO_PYTHON_INSTALL_DIR was set, so install everything into the Python package
            set(OTIO_RESOLVED_PYTHON_INSTALL_DIR "${OTIO_PYTHON_INSTALL_DIR}")
            set(OTIO_RESOLVED_CXX_INSTALL_DIR "${OTIO_PYTHON_INSTALL_DIR}/opentimelineio/lib")
            set(OTIO_RESOLVED_CXX_DYLIB_INSTALL_DIR "${OTIO_PYTHON_INSTALL_DIR}/opentimelineio")
            message(STATUS "OTIO Defaulting C++ install to ${OTIO_RESOLVED_CXX_INSTALL_DIR}")
        else()
            # CMAKE_INSTALL_PREFIX was set, so install the Python components there
=======
        set(OTIO_RESOLVED_PYTHON_INSTALL_DIR "${OTIO_RESOLVED_PYTHON_INSTALL_DIR}")
        set(OTIO_RESOLVED_CXX_INSTALL_DIR "${OTIO_RESOLVED_PYTHON_INSTALL_DIR}/opentimelineio/cxx-sdk")
        set(OTIO_RESOLVED_CXX_DYLIB_INSTALL_DIR "${OTIO_RESOLVED_PYTHON_INSTALL_DIR}/opentimelineio")
        message(INFO, "OTIO Defaulting both Python and C++ install to ${OTIO_RESOLVED_PYTHON_INSTALL_DIR}")
    else()
        # either python_install or install_prefix have been set
        if(OTIO_PYTHON_INSTALL_DIR_INITIALIZED_TO_DEFAULT)
            # CMAKE_INSTALL_PREFIX was set, so install the python components there
>>>>>>> 635a188b
            set(OTIO_RESOLVED_PYTHON_INSTALL_DIR "${CMAKE_INSTALL_PREFIX}/python")
            set(OTIO_RESOLVED_CXX_INSTALL_DIR "${CMAKE_INSTALL_PREFIX}")

            # In order to not require setting $PYTHONPATH to point at the .so,
            # the shared libraries are installed into the python library
            # location.
<<<<<<< HEAD
            set(OTIO_RESOLVED_CXX_DYLIB_INSTALL_DIR "${OTIO_PYTHON_INSTALL_DIR}/opentimelineio")
            message(STATUS "OTIO Defaulting Python install to ${OTIO_RESOLVED_PYTHON_INSTALL_DIR}")
            message(STATUS "Note: C++ linkable shared libraries can be found at: ${OTIO_PYTHON_INSTALL_DIR}/opentimelineio")
=======
            set(OTIO_RESOLVED_CXX_DYLIB_INSTALL_DIR "${OTIO_RESOLVED_PYTHON_INSTALL_DIR}/opentimelineio")
            message(INFO, "OTIO Defaulting Python install to ${OTIO_RESOLVED_PYTHON_INSTALL_DIR}")
            message(INFO, "Note: C++ linkable-shared libraries can be found: ${CMAKE_INSTALL_PREFIX}/opentimelineio")
        else()
            # OTIO_PYTHON_INSTALL_DIR was set, so install everything into the python package
            set(OTIO_RESOLVED_PYTHON_INSTALL_DIR "${OTIO_PYTHON_INSTALL_DIR}")
            set(OTIO_RESOLVED_CXX_INSTALL_DIR "${OTIO_PYTHON_INSTALL_DIR}/opentimelineio/cxx-sdk")
            set(OTIO_RESOLVED_CXX_DYLIB_INSTALL_DIR "${OTIO_PYTHON_INSTALL_DIR}/opentimelineio")
            message(INFO, "OTIO Defaulting C++ install to ${OTIO_PYTHON_INSTALL_DIR}")
>>>>>>> 635a188b
        endif()
    endif()
else()
    set(OTIO_RESOLVED_CXX_INSTALL_DIR "${CMAKE_INSTALL_PREFIX}")
    set(OTIO_RESOLVED_CXX_DYLIB_INSTALL_DIR "${CMAKE_INSTALL_PREFIX}/lib")
    message(STATUS "OTIO C++ installing to ${CMAKE_INSTALL_PREFIX}")
endif()

set(CMAKE_INSTALL_INCLUDEDIR "${OTIO_RESOLVED_CXX_INSTALL_DIR}/include")

if(OTIO_SHARED_LIBS)
    message(STATUS "Building shared libs")
    set(OTIO_SHARED_OR_STATIC_LIB "SHARED")
else()
    message(STATUS "Building static libs")
    set(OTIO_SHARED_OR_STATIC_LIB "STATIC")
    if (OTIO_PYTHON_INSTALL AND NOT MSVC)
        # TODO: add explicit visibility decorations for OpenTime and OpentimelineIO to resolve
        # this issue. For reference, there is discussion here: https://gist.github.com/ax3l/ba17f4bb1edb5885a6bd01f58de4d542
        message(WARNING "pybind11 forces visibility flags, used shared libraries instead.")
    endif()
endif()

if(OTIO_CXX_INSTALL)
    message(STATUS "Installing C++ bindings to: ${OTIO_RESOLVED_CXX_INSTALL_DIR}")
    message(STATUS "Installing C++ dynamic libraries to: ${OTIO_RESOLVED_CXX_DYLIB_INSTALL_DIR}")

    if(OTIO_DEPENDENCIES_INSTALL)
        message(STATUS "  Installing 'any' and 'nonstd' for C++ (OTIO_DEPENDENCIES_INSTALL=ON)")
    else()
        message(STATUS "  Not installing any and nonstd for C++ (OTIO_DEPENDENCIES_INSTALL=OFF)")
    endif()
else()
    message(STATUS "Install C++ bindings: OFF")
endif()

if(OTIO_PYTHON_INSTALL)
    message(STATUS "Installing Python bindings to: ${OTIO_RESOLVED_PYTHON_INSTALL_DIR}")
else()
    message(STATUS "Install Python bindings: OFF")
endif()

#------------------------------------------------------------------------------
# Global language settings

set(CMAKE_CXX_STANDARD 11)
set(CMAKE_CXX_STANDARD_REQUIRED ON)
set(CMAKE_CXX_EXTENSIONS OFF)

if(MSVC)
	set(PYBIND11_CPP_STANDARD /std:c++11)
else()
	set(PYBIND11_CPP_STANDARD -std=c++11)
endif()

if(OTIO_CXX_COVERAGE AND NOT MSVC)
    set(CMAKE_CXX_FLAGS "${CMAKE_CXX_FLAGS} --coverage")
    # this causes cmake to produce file.gcno instead of file.cpp.gcno
    set(CMAKE_CXX_OUTPUT_EXTENSION_REPLACE 1)
    message(STATUS "Building C++ with Coverage: ON")
else()
    message(STATUS "Building C++ with Coverage: OFF")
endif()

if(WIN32)
    # Windows debug builds for Python require a d in order for the module to
    # load. This also helps ensure that debug builds in general are matched
    # to the Microsoft debug CRT.
    set(OTIO_DEBUG_POSTFIX "d")
endif()

#------------------------------------------------------------------------------
# Fetch or refresh submodules if requested
#
# fetching submodules does not work in Travis, so override the OTIO_AUTOMATIC_SUBMODULES option
# TODO: Travis is no longer used for CI of OpenTimelineIO, so the ENV var that overrides
# the automatic submodule feature should be renamed.

if (OTIO_AUTOMATIC_SUBMODULES AND NOT DEFINED ENV{TRAVIS})
    # make sure that git submodules are up to date when building
    find_package(Git QUIET)
    if (GIT_FOUND)
        message(STATUS "Checking git repo is available:")
        execute_process(
            # the following command returns true if cwd is in the repo
            COMMAND ${GIT_EXECUTABLE} rev-parse --is-inside-work-tree
            WORKING_DIRECTORY ${PROJECT_SOURCE_DIR}
            RESULT_VARIABLE IN_A_GIT_REPO_RETCODE
        )
    endif()

    if (GIT_FOUND AND IN_A_GIT_REPO_RETCODE EQUAL 0)
        # you might want to turn this off if you're working in one of the submodules
        # or trying it out with a different version of the submodule
        option(GIT_UPDATE_SUBMODULES "Update submodules each build" ON)
        if (GIT_UPDATE_SUBMODULES)
            message(
                STATUS "root: Updating git submodules to make sure they are up to date"
            )
            execute_process(
                COMMAND ${GIT_EXECUTABLE} submodule update --init --recursive
                WORKING_DIRECTORY ${PROJECT_SOURCE_DIR}
                RESULT_VARIABLE GIT_UPDATE_SUBMODULES_RESULT
            )
            if (NOT GIT_UPDATE_SUBMODULES_RESULT EQUAL "0")
                message(
                    FATAL_ERROR
                    "git submodule update --init --recursive failed with \
                    ${GIT_UPDATE_SUBMODULES_RESULT}"
                )
            endif()
        endif()
    endif()
endif()

#------------------------------------------------------------------------------
# Build the dependencies and components

add_subdirectory(src/deps)
add_subdirectory(src/opentime)
add_subdirectory(src/opentimelineio)

if(OTIO_PYTHON_INSTALL)
    add_subdirectory(src/py-opentimelineio)
endif()<|MERGE_RESOLUTION|>--- conflicted
+++ resolved
@@ -43,15 +43,10 @@
     # reconcile install directories for builds incorporating Python in order
     # that default behaviors match a reasonable expectation, as follows:
     #
-<<<<<<< HEAD
+
     # if nothing has been set,
     #   Python: ${Python_SITEARCH}/opentimelineio
-    #   C++:    ${Python_SITEARCH}/opentimelineio/cxx-libs
-=======
-    # if nothing has been set, 
-    #   Python: ${OTIO_RESOLVED_PYTHON_INSTALL_DIR}/opentimelineio
     #   C++:    ${OTIO_RESOLVED_PYTHON_INSTALL_DIR}/opentimelineio/cxx-sdk
->>>>>>> 635a188b
     # if only CMAKE_INSTALL_PREFIX has been set,
     #   Python: ${CMAKE_INSTALL_PREFIX}/opentimelineio/python
     #   C++:    ${CMAKE_INSTALL_PREFIX}/opentimelineio
@@ -66,52 +61,29 @@
     if(OTIO_PYTHON_INSTALL_DIR STREQUAL "" AND CMAKE_INSTALL_PREFIX_INITIALIZED_TO_DEFAULT)
         # neither install directory supplied from the command line
         find_package(Python REQUIRED COMPONENTS Interpreter Development)
-<<<<<<< HEAD
         set(OTIO_RESOLVED_PYTHON_INSTALL_DIR "${Python_SITEARCH}")
-        set(OTIO_RESOLVED_CXX_INSTALL_DIR "${Python_SITEARCH}/opentimelineio/cxx-libs")
-        set(OTIO_RESOLVED_CXX_DYLIB_INSTALL_DIR "${Python_SITEARCH}/opentimelineio")
-        message(STATUS "OTIO Defaulting both Python and C++ install to ${OTIO_RESOLVED_PYTHON_INSTALL_DIR}")
-    else()
-        # either python_install or install_prefix have been set
-        if(CMAKE_INSTALL_PREFIX_INITIALIZED_TO_DEFAULT)
-            # OTIO_PYTHON_INSTALL_DIR was set, so install everything into the Python package
-            set(OTIO_RESOLVED_PYTHON_INSTALL_DIR "${OTIO_PYTHON_INSTALL_DIR}")
-            set(OTIO_RESOLVED_CXX_INSTALL_DIR "${OTIO_PYTHON_INSTALL_DIR}/opentimelineio/lib")
-            set(OTIO_RESOLVED_CXX_DYLIB_INSTALL_DIR "${OTIO_PYTHON_INSTALL_DIR}/opentimelineio")
-            message(STATUS "OTIO Defaulting C++ install to ${OTIO_RESOLVED_CXX_INSTALL_DIR}")
-        else()
-            # CMAKE_INSTALL_PREFIX was set, so install the Python components there
-=======
-        set(OTIO_RESOLVED_PYTHON_INSTALL_DIR "${OTIO_RESOLVED_PYTHON_INSTALL_DIR}")
         set(OTIO_RESOLVED_CXX_INSTALL_DIR "${OTIO_RESOLVED_PYTHON_INSTALL_DIR}/opentimelineio/cxx-sdk")
         set(OTIO_RESOLVED_CXX_DYLIB_INSTALL_DIR "${OTIO_RESOLVED_PYTHON_INSTALL_DIR}/opentimelineio")
-        message(INFO, "OTIO Defaulting both Python and C++ install to ${OTIO_RESOLVED_PYTHON_INSTALL_DIR}")
+        message(STATUS "OTIO Defaulting both Python and C++ install to ${OTIO_RESOLVED_PYTHON_INSTALL_DIR}")
     else()
         # either python_install or install_prefix have been set
         if(OTIO_PYTHON_INSTALL_DIR_INITIALIZED_TO_DEFAULT)
             # CMAKE_INSTALL_PREFIX was set, so install the python components there
->>>>>>> 635a188b
             set(OTIO_RESOLVED_PYTHON_INSTALL_DIR "${CMAKE_INSTALL_PREFIX}/python")
             set(OTIO_RESOLVED_CXX_INSTALL_DIR "${CMAKE_INSTALL_PREFIX}")
 
             # In order to not require setting $PYTHONPATH to point at the .so,
             # the shared libraries are installed into the python library
             # location.
-<<<<<<< HEAD
-            set(OTIO_RESOLVED_CXX_DYLIB_INSTALL_DIR "${OTIO_PYTHON_INSTALL_DIR}/opentimelineio")
+            set(OTIO_RESOLVED_CXX_DYLIB_INSTALL_DIR "${OTIO_RESOLVED_PYTHON_INSTALL_DIR}/opentimelineio")
             message(STATUS "OTIO Defaulting Python install to ${OTIO_RESOLVED_PYTHON_INSTALL_DIR}")
-            message(STATUS "Note: C++ linkable shared libraries can be found at: ${OTIO_PYTHON_INSTALL_DIR}/opentimelineio")
-=======
-            set(OTIO_RESOLVED_CXX_DYLIB_INSTALL_DIR "${OTIO_RESOLVED_PYTHON_INSTALL_DIR}/opentimelineio")
-            message(INFO, "OTIO Defaulting Python install to ${OTIO_RESOLVED_PYTHON_INSTALL_DIR}")
-            message(INFO, "Note: C++ linkable-shared libraries can be found: ${CMAKE_INSTALL_PREFIX}/opentimelineio")
+            message(STATUS "Note: C++ linkable shared libraries can be found at: ${OTIO_RESOLVED_CXX_INSTALL_DIR}/lib")
         else()
             # OTIO_PYTHON_INSTALL_DIR was set, so install everything into the python package
             set(OTIO_RESOLVED_PYTHON_INSTALL_DIR "${OTIO_PYTHON_INSTALL_DIR}")
             set(OTIO_RESOLVED_CXX_INSTALL_DIR "${OTIO_PYTHON_INSTALL_DIR}/opentimelineio/cxx-sdk")
             set(OTIO_RESOLVED_CXX_DYLIB_INSTALL_DIR "${OTIO_PYTHON_INSTALL_DIR}/opentimelineio")
-            message(INFO, "OTIO Defaulting C++ install to ${OTIO_PYTHON_INSTALL_DIR}")
->>>>>>> 635a188b
+            message(STATUS "OTIO Defaulting C++ install to ${OTIO_PYTHON_INSTALL_DIR}")
         endif()
     endif()
 else()
