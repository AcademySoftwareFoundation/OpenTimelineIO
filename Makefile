--- conflicted
+++ resolved
@@ -165,22 +165,10 @@
 
 # generate documentation in html
 doc-html:
-<<<<<<< HEAD
-	@# if you just want to build the docs yourself outside of RTD and don't want
-	@# to bother with tox, uncomment this line:
-	@# cd docs ; sphinx-build -j8 -E -b html -d /var/tmp/otio-docs/doctrees . /var/tmp/otio-docs/html
-	@# cd doxygen ; doxygen config/dox_config ; cd ..
-	@tox -e build-docs
-
-
+	@# if you just want to build the docs yourself outside of RTD
+	@echo "Writing documentation to $(DOC_OUTPUT_DIR), set variable DOC_OUTPUT_DIR to change output directory."
+	@cd docs ; sphinx-build -j8 -E -b html -d $(DOC_OUTPUT_DIR)/doctrees . $(DOC_OUTPUT_DIR)/html
 
 doc-cpp: 
 	@cd doxygen ; doxygen config/dox_config ; cd .. 
-	
-
-
-=======
-	@# if you just want to build the docs yourself outside of RTD
-	@echo "Writing documentation to $(DOC_OUTPUT_DIR), set variable DOC_OUTPUT_DIR to change output directory."
-	@cd docs ; sphinx-build -j8 -E -b html -d $(DOC_OUTPUT_DIR)/doctrees . $(DOC_OUTPUT_DIR)/html
->>>>>>> 546b333f
+	