#
# Copyright Contributors to the OpenTimelineIO project
#
# Licensed under the Apache License, Version 2.0 (the "Apache License")
# with the following modification; you may not use this file except in
# compliance with the Apache License and the following modification to it:
# Section 6. Trademarks. is deleted and replaced with:
#
# 6. Trademarks. This License does not grant permission to use the trade
#    names, trademarks, service marks, or product names of the Licensor
#    and its affiliates, except as required to comply with Section 4(c) of
#    the License and to reproduce the content of the NOTICE file.
#
# You may obtain a copy of the Apache License at
#
#     http://www.apache.org/licenses/LICENSE-2.0
#
# Unless required by applicable law or agreed to in writing, software
# distributed under the Apache License with the above modification is
# distributed on an "AS IS" BASIS, WITHOUT WARRANTIES OR CONDITIONS OF ANY
# KIND, either express or implied. See the Apache License for the specific
# language governing permissions and limitations under the Apache License.
#

"""Unit tests for the rv reader plugin"""

# Please note that the test is geared towards linux install as I don't have
# a Windows or Mac available to me.

import os
import sys
import ast
import socket
import zipfile
import tempfile
import unittest
import shutil
import shlex
import time
import imp
import platform
from subprocess import call, Popen, PIPE

import opentimelineio as otio

RV_OTIO_READER_NAME = 'Example OTIO Reader'
RV_OTIO_READER_VERSION = '1.0'

RV_ROOT_DIR = os.getenv('OTIO_RV_ROOT_DIR', '')
RV_BIN_DIR = os.path.join(
    RV_ROOT_DIR,
    'MacOS' if platform.system() == 'Darwin' else 'bin'
)

RV_OTIO_READER_DIR = os.path.join(
    '..',
    'rv',
    'example_otio_reader'
)

# Import rvNetwork with imp to compensate for older RV's missing __init__.py
RV_NETWORK_MODULE = os.path.join(
    RV_ROOT_DIR,
    'src',
    'python',
    'network',
    'rvNetwork.py'
)
rvNetwork = imp.load_source('rvNetwork', RV_NETWORK_MODULE)

# Generate sample data
sample_timeline = otio.schema.Timeline(
    'my_timeline',
    global_start_time=otio.opentime.RationalTime(1, 24)
)
track = otio.schema.Track('v1')
bounds = [
    otio.schema.Box2d(
        otio.schema.V2d(0.0, 0.0),
        otio.schema.V2d(16.0, 9.0)
    ),  # sets viewing area
    otio.schema.Box2d(
        otio.schema.V2d(8.0, 0),
        otio.schema.V2d(24.0, 9.0)
    ),  # shifted right by half the viewing area
    otio.schema.Box2d(
        otio.schema.V2d(0.0, 0.0),
        otio.schema.V2d(8.0, 4.5)
    )  # scale to 1/4 of viewing area (lower left)
]

for clipnum, box in zip(range(1, 4), bounds):
    clip_name = 'clip{n}'.format(n=clipnum)
    track.append(
        otio.schema.Clip(
            clip_name,
            media_reference=otio.schema.ExternalReference(
                target_url="{clip_name}.mov".format(clip_name=clip_name),
                available_range=otio.opentime.TimeRange(
                    otio.opentime.RationalTime(1, 24),
                    otio.opentime.RationalTime(50, 24)
                ),
                available_image_bounds=box
            ),
            source_range=otio.opentime.TimeRange(
                otio.opentime.RationalTime(11, 24),
                otio.opentime.RationalTime(3, 24)
            )
        )
    )
sample_timeline.tracks.append(track)


@unittest.skipIf(
    "OTIO_RV_ROOT_DIR" not in os.environ,
    "OTIO_RV_ROOT_DIR not set."
)
@unittest.skipIf(
    (sys.version_info > (3, 0)),
    "RV OTIO reader plugin does not work in python 3."
)
class RVSessionAdapterReadTest(unittest.TestCase):
    def create_temp_dir(self):
        return tempfile.mkdtemp(prefix='rv_otio_reader')

    def test_create_rvpkg(self):
        temp_dir = self.create_temp_dir()
        package_path = create_rvpkg(temp_dir)

        self.assertTrue(os.path.exists(package_path))
        self.assertTrue(os.path.getsize(package_path) > 0)

        # Cleanup
        shutil.rmtree(temp_dir)

    def test_install_plugin(self):
        temp_dir = self.create_temp_dir()
        source_package_path = create_rvpkg(temp_dir)

        # Install package
        rc = install_package(source_package_path)

        # Check if install succeeded
        installed_package_path = os.path.join(
            temp_dir,
            'Packages',
            os.path.basename(source_package_path)
        )

        self.assertTrue(rc == 0)
        self.assertTrue(len(os.listdir(temp_dir)) > 1)
        self.assertTrue(os.path.exists(installed_package_path))

        # Make sure package is available in RV
        list_cmd = '{root}/rvpkg ' \
                   '-only {tmp_dir} -list'\
                   .format(
                       root=RV_BIN_DIR,
                       tmp_dir=temp_dir
                   )

        proc = Popen(shlex.split(list_cmd), stdout=PIPE)
        stdout, _ = proc.communicate()

        desired_result = \
            'I L - {version} "{package_name}" {pkg_path}'.format(
                version=RV_OTIO_READER_VERSION,
                package_name=RV_OTIO_READER_NAME,
                pkg_path=os.path.realpath(installed_package_path)
            )

        self.assertIn(desired_result, stdout.split('\n'))

        # Cleanup
        shutil.rmtree(temp_dir)

    def test_read_otio_file(self):
        # Install package
        temp_dir = self.create_temp_dir()
        source_package_path = create_rvpkg(temp_dir)
        install_package(source_package_path)

        env = os.environ.copy()
        env.update({'RV_SUPPORT_PATH': temp_dir})

        sample_file = tempfile.NamedTemporaryFile(
            'w',
            prefix='otio_data_',
            suffix='.otio',
            dir=temp_dir,
            delete=False
        )
        otio.adapters.write_to_file(sample_timeline, sample_file.name)
        run_cmd = '{root}/{exe} ' \
                  '-nc ' \
                  '-network ' \
                  '-networkHost localhost ' \
                  '-networkPort {port} ' \
                  '{sample_file}' \
                  .format(
                      exe='RV' if platform.system() == 'Darwin' else 'rv',
                      root=RV_BIN_DIR,
                      port=9876,
                      sample_file=sample_file.name
                  )
        proc = Popen(shlex.split(run_cmd), env=env)

        # Connect with RV
        rvc = rvNetwork.RvCommunicator()

        try:
            attempts = 0
            while not rvc.connected:
                attempts += 1
                rvc.connect('localhost', 9876)

                if not rvc.connected:
                    time.sleep(.5)

                if attempts == 20:
                    raise socket.error(
                        "Unable to connect to RV!"
                    )

            # some time can pass between the RV connection
            # and the complete startup of RV
            print("Waiting for RV startup to complete")
            time.sleep(10)

            # Check clips at positions
            clip1 = rv_media_name_at_frame(rvc, 1)
            self.assertEqual(clip1, 'clip1.mov')

<<<<<<< HEAD
            clip2 = rv_media_name_at_frame(rvc, 4)
            self.assertEqual(clip2, 'clip2.mov')

=======
            # note RV has a default res of 1280,720 when the media doesn't exist
            aspect_ratio = 1280.0 / 720.0

            clip1_scale, clip1_translate = rv_transform_at_frame(rvc, 1)
            self.assertEqual(clip1_scale, [1.0, 1.0])
            self.assertEqual(clip1_translate, [0.0, 0.0])

            clip2 = rv_media_name_at_frame(rvc, 4)
            self.assertEqual(clip2, 'clip2.mov')

            clip2_scale, clip2_translate = rv_transform_at_frame(rvc, 4)
            self.assertEqual(clip2_scale, [1.0, 1.0])

            self.assertAlmostEqual(clip2_translate[0], 0.5 * aspect_ratio)
            self.assertEqual(clip2_translate[1], 0)

>>>>>>> c678e52b
            clip3 = rv_media_name_at_frame(rvc, 7)
            self.assertEqual(clip3, 'clip3.mov')

            clip3_scale, clip3_translate = rv_transform_at_frame(rvc, 7)
            self.assertEqual(clip3_scale, [0.5, 0.5])

            self.assertAlmostEqual(clip3_translate[0], -0.25 * aspect_ratio)
            self.assertEqual(clip3_translate[1], -0.25)

            rvc.disconnect()

        finally:
            # Cleanup
            proc.terminate()
            shutil.rmtree(temp_dir)


def create_rvpkg(temp_dir):
    package_path = os.path.join(
        temp_dir,
        'example_otio_reader_plugin-{version}.rvpkg'
        .format(version=RV_OTIO_READER_VERSION)
    )
    with zipfile.ZipFile(package_path, 'w') as pkg:
        for item in os.listdir(RV_OTIO_READER_DIR):
            pkg.write(os.path.join(RV_OTIO_READER_DIR, item), item)

    return package_path


def install_package(source_package_path):
    install_cmd = '{root}/rvpkg -force ' \
                  '-install ' \
                  '-add {tmp_dir} ' \
                  '{pkg_file}'.format(
                      root=RV_BIN_DIR,
                      tmp_dir=os.path.dirname(source_package_path),
                      pkg_file=source_package_path
                  )
    rc = call(shlex.split(install_cmd))
    return rc


def _exec_command(rvc, command, literal=True):
    response = rvc.sendEventAndReturn("remote-pyeval", command)
    return ast.literal_eval(response) if literal else response


def _source_at_frame(rvc, frame):
    return _exec_command(
        rvc,
        "rv.commands.sourcesAtFrame({0})".format(frame)
    )[0]


def rv_media_name_at_frame(rvc, frame):
    source_name = _source_at_frame(rvc, frame)
    return _exec_command(
        rvc,
        "rv.commands.sourceMedia('{0}')".format(source_name)
    )[0]


def rv_transform_at_frame(rvc, frame):
    source = _source_at_frame(rvc, frame)

    source_group = _exec_command(
        rvc,
        """rv.commands.nodeGroup('{0}')""".format(source),
        literal=False
    )

    transform = _exec_command(
        rvc,
        """rv.extra_commands.nodesInGroupOfType(
            '{0}', 'RVTransform2D')""".format(source_group)
    )[0]

    scale = _exec_command(
        rvc,
        """rv.commands.getFloatProperty(
            '{0}.transform.scale')""".format(transform)
    )

    translate = _exec_command(
        rvc,
        """rv.commands.getFloatProperty(
            '{0}.transform.translate')""".format(transform)
    )

    return scale, translate


if __name__ == '__main__':
    unittest.main()<|MERGE_RESOLUTION|>--- conflicted
+++ resolved
@@ -231,11 +231,6 @@
             clip1 = rv_media_name_at_frame(rvc, 1)
             self.assertEqual(clip1, 'clip1.mov')
 
-<<<<<<< HEAD
-            clip2 = rv_media_name_at_frame(rvc, 4)
-            self.assertEqual(clip2, 'clip2.mov')
-
-=======
             # note RV has a default res of 1280,720 when the media doesn't exist
             aspect_ratio = 1280.0 / 720.0
 
@@ -252,7 +247,6 @@
             self.assertAlmostEqual(clip2_translate[0], 0.5 * aspect_ratio)
             self.assertEqual(clip2_translate[1], 0)
 
->>>>>>> c678e52b
             clip3 = rv_media_name_at_frame(rvc, 7)
             self.assertEqual(clip3, 'clip3.mov')
 
