# Architecture

Overview
----------

OpenTimelineIO is an open source library for the interchange of editorial information.  This document describes the structure of the python library.

To import the library into python:
`import opentimelineio as otio`

Canonical Structure
--------------------

Although you can compose your OTIO files differently if you wish, the canonical OTIO structure is as follows:

- root: `otio.schema.Timeline` This file contains information about the root of a timeline, including a `global_start_time` and a top level container, `tracks`
- `timeline.tracks`: This member is a `otio.schema.Stack` which contains `otio.schema.Track` objects
- `timeline.tracks[i]`:  The `otio.schema.Track` contained by a `timeline.tracks` object contains the clips, transitions and subcontainers that compose the rest of the editorial data

Modules
--------

The most interesting pieces of OTIO to a developer integrating OTIO into another application or workflow are:
- `otio.schema`: The classes that describe the in-memory OTIO representation
- `otio.opentime`: Classes and utility functions for representing time, time ranges and time transforms
- `otio.adapters`: Modules that can read/write to or from an on-disk format and the in-memory OTIO representation

Additionally, for developers integrating OTIO into a studio pipeline:
- `otio.media_linker`: Plugin system for writing studio or workflow specific media linkers that run after adapters read files

## otio.schema

<<<<<<< HEAD
The in-memory OTIO representation data model is rooted at an `otio.schema.Timeline` which has a member `tracks` which is a `otio.schema.Stack` of `otio.schema.Track`, which contain either `otio.schema.Clip` or `otio.shema.Gap`.  The `otio.schema.Clip` objects can reference media through a `otio.media_reference.External` or indicate that they are missing a reference to real media with a `otio.media_reference.MissingReference`.  All objects have a metadata dictionary for blind data.
=======
The in-memory OTIO representation data model is rooted at an `otio.schema.Timeline` which has a member `.tracks` which is a `otio.schema.Stack` of `otio.schema.Sequences`, which contain either `otio.schema.Clip` or `otio.schema.Gap`.  The `otio.schema.Clip` objects can reference media through a `otio.media_reference.External` or indicate that they are missing a reference to real media with a `otio.media_reference.MissingReference`.  All objects have a metadata dictionary for blind data.
>>>>>>> 7962d19b

Schema composition objects (`otio.schema.Stack` and `otio.schema.Track`) implement the python mutable sequence API.  A simple script that prints out each shot might look like:

```
import opentimelineio as otio

# read the timeline into memory
tl = otio.adapters.read_from_file("my_file.otio")

for each_seq in tl.tracks:
  for each_item in each_seq:
   if isinstance(each_item, otio.schema.Clip):
    print each_item.media_reference
```

or, in the case of any nested composition, like this:

```
import opentimelineio as otio

# read the timeline into memory
tl = otio.adapters.read_from_file("my_file.otio")

for clip in tl.each_clip():
  print clip.media_reference
```

## Time on otio.schema.Clip

A clip may set it's timing information (which is used to compute it's `duration()` or it's `trimmed_range()`) by configuring either it's:
- `media_reference.available_range`
 This is the range of the available media that can be cut in.  So for example, frames 10-100 have been rendered and prepared for editorial.
- `source_range`
 The range of media that is cut into the sequence, in the space of the available range (if it is set). In other words, it further truncates the available_range.

A clip must have at least one set or else it's duration is not computable.
```
cl.duration()
CannotComputeAvailableRangeError: No available_range set on media reference on clip: Clip("example", External("file:///example.mov"), None, {})
```

You may query the `available_range` and `trimmed_range` via accessors on the `Clip()` itself, for example:
```
cl.trimmed_range()
cl.available_range() # == cl.media_reference.available_range
```

Generally, if you want to know the range of a clip, we recommend using the `trimmed_range()` method, since this takes both the `media_reference.available_range` and the `source_range` into consideration.

## Time On Clips in Containers

Additionally, if you want to know the time of a clip in the context of a container, you can use the local:
`trimmed_range_in_parent()` method, or a parent's `trimmed_range_of_child()`.  These will additionally take into consideration the `source_range` of the parent container, if it is set.  They return a range in the space of the specified parent container.

## otio.opentime

Opentime encodes timing related information.

### RationalTime

A point in time at `rt.value*(1/rt.rate)` seconds.  Can be rescaled into another RationalTime's rate.

### TimeRange

A range in time.  Encodes the start time and the duration, meaning that end_time_inclusive (last portion of a sample in the time range) and end_time_exclusive can be computed.

## otio.adapters

OpenTimelineIO includes several adapters for reading and writing from other file formats. The `otio.adapters` module has convenience functions that will auto-detect which adapter to use, or you can specify the one you want.

Adapters can be added to the system (outside of the distribution) via JSON files that can be placed on the `OTIO_PLUGIN_MANIFEST_PATH` environment variable to be made available to OTIO.

Most common usage only cares about:
- `timeline = otio.adapters.read_from_file(filepath)`
- `timeline = otio.adapters.read_from_string(rawtext, adapter_name)`
- `otio.adapters.write_to_file(timeline, filepath)`
- `rawtext = otio.adapters.write_to_string(timeline, adapter_name)`

The native format serialization (`.otio` files) is handled via the "otio_json" adapter, `otio.adapters.otio_json`.

In most cases you don't need to worry about adapter names, just use `otio.adapters.read_from_file` and `otio.adapters.write_to_file` and it will figure out which one to use based on the filename extension.

For more information, see <a href="tutorials/write-an-adpater.html" target="_blank">How To Write An OpenTimelineIO Adapter</a>

## otio.media_linkers

Media linkers run on the otio file after an adapter calls `.read_from_file` or `.read_from_string`.  They are intended to replace media references that exist after the adapter runs (which depending on the adapter are likely to be `MissingReference`) with ones that point to valid files in the local system.  Since media linkers are plugins, they can use proprietary knowledge or context and do not need to be part of OTIO itself.

You may also specify a media linker to be run after the adapter, either via the `media_linker_name` argument to `.read_from_file` or `.read_from_string` or via the `OTIO_DEFAULT_MEDIA_LINKER` environment variable.  You can also turn the media linker off completely by setting the `media_linker_name` argument to `otio.media_linker.MediaLinkingPolicy.DoNotLinkMedia`.

For more information about writing media linkers, see <a href="write-a-media-linker.html" target="_blank">How To Write An OpenTimelineIO Media Linker</a>

Example Scripts
----------------

Example scripts are located in the <a href="https://github.com/PixarAnimationStudios/OpenTimelineIO/tree/master/examples" target="_blank">examples subdirectory</a>.<|MERGE_RESOLUTION|>--- conflicted
+++ resolved
@@ -28,13 +28,7 @@
 Additionally, for developers integrating OTIO into a studio pipeline:
 - `otio.media_linker`: Plugin system for writing studio or workflow specific media linkers that run after adapters read files
 
-## otio.schema
-
-<<<<<<< HEAD
 The in-memory OTIO representation data model is rooted at an `otio.schema.Timeline` which has a member `tracks` which is a `otio.schema.Stack` of `otio.schema.Track`, which contain either `otio.schema.Clip` or `otio.shema.Gap`.  The `otio.schema.Clip` objects can reference media through a `otio.media_reference.External` or indicate that they are missing a reference to real media with a `otio.media_reference.MissingReference`.  All objects have a metadata dictionary for blind data.
-=======
-The in-memory OTIO representation data model is rooted at an `otio.schema.Timeline` which has a member `.tracks` which is a `otio.schema.Stack` of `otio.schema.Sequences`, which contain either `otio.schema.Clip` or `otio.schema.Gap`.  The `otio.schema.Clip` objects can reference media through a `otio.media_reference.External` or indicate that they are missing a reference to real media with a `otio.media_reference.MissingReference`.  All objects have a metadata dictionary for blind data.
->>>>>>> 7962d19b
 
 Schema composition objects (`otio.schema.Stack` and `otio.schema.Track`) implement the python mutable sequence API.  A simple script that prints out each shot might look like:
 
