# OpenTimelineIO CMX 3600 EDL Adapter
# Note: this adapter is not an ideal model for new adapters, but it works.
# If you want to write your own adapter, please see:
# https://github.com/PixarAnimationStudios/OpenTimelineIO/wiki/How-to-Write-an-OpenTimelineIO-Adapter

# TODO: Flesh out Attribute Handler
# TODO: Add line numbers to errors and warnings
# TODO: currently tracks with linked audio/video will lose their linkage when
#       read into OTIO.

import os
import re

import opentimelineio as otio

# these are all CMX_3600 transition codes
# the wipe is written in regex format because it is W### where the ### is
# a 'wipe code'
transition_regex_map = {'C': 'cut',
                        'D': 'dissolve',
                        'W\d{3}': 'wipe',
                        'KB': 'key_background',
                        'K': 'key_foreground',
                        'KO': 'key_overlay'}

# these are the channel assignments I could find. CMX_3600 is supposed to
# accommodate up to 4 audio tracks i could not find codes for using A3 and A4
channel_map = {'A': ['A1'],
               'A2': ['A2'],
               'AA': ['A1', 'A2'],
               'V': ['V'],
               'B': ['V', 'A1'],
               'A2/V': ['V', 'A2'],
               'AA/V': ['V', 'A1', 'A2']}


class EdlParser(object):

    def __init__(self, edl_string):
        self.timeline = otio.schema.Timeline()
        # V, A1, A2, A3, and A4 are named specifically
        # they can be easily called using the channel_map above
        self.V = otio.schema.Sequence()
        self.V.kind = "Video"
        self.A1 = otio.schema.Sequence()
        self.A1.kind = "Audio"
        self.A2 = otio.schema.Sequence()
        self.A2.kind = "Audio"

        self._parse_edl(edl_string)

        self.timeline.tracks.append(self.V)
        if self.A1:
            self.timeline.tracks.append(self.A1)
        if self.A2:
            self.timeline.tracks.append(self.A2)

    def _add_clip(self, line, comments):
        comment_handler = CommentHandler(comments)
        clip_handler = ClipHandler(line, comment_handler.handled)
        if comment_handler.unhandled:
            clip_handler.clip.metadata.setdefault("cmx_3600", {})
            clip_handler.clip.metadata['cmx_3600'].setdefault("comments", [])
            clip_handler.clip.metadata['cmx_3600'][
                'comments'] += comment_handler.unhandled
        # each edit point between two clips is a transition. the default is a
        # cut in the edl format the transition codes are for the transition
        # into the clip
        self._add_transition(clip_handler.transition_type,
                             clip_handler.transition_data)

        try:
            for channel in channel_map[clip_handler.channel_code]:
                getattr(self, channel).append(clip_handler.clip)
        except KeyError as e:
            raise RuntimeError('unknown channel code {0}'.format(e))

    def _add_transition(self, transition, data):
        pass

    def _parse_edl(self, edl_string):
        # edl 'events' can be comprised of an indeterminate amount of lines
        # we are to translating 'events' to a single clip and transition
        # then we add the transition and the clip to all channels the 'event'
        # channel code is mapped to the transition given in the 'event'
        # precedes the clip

        edl_lines = edl_string.splitlines()
        while edl_lines:
            # a basic for loop wont work cleanly since we need to look ahead at
            # array elements to determine what type of 'event' we are looking
            # at
            line = edl_lines.pop(0)
            line = line.strip()

            if not line:
                continue

            elif line.startswith('TITLE:'):
                # this is the first line of interest in an edl
                # it is required to be in the header
                self.timeline.name = line.replace('TITLE:', '').strip()

            elif line.startswith('FCM'):
                # this can occur either in the header or before any 'event'
                # in both cases we can ignore it since it is meant for tape
                # timecode
                pass

            elif line.startswith('SPLIT'):
                # this is the only comment preceding an 'event' that we care
                # about in our context it simply means the next two clips will
                # have the same comment data it is for reading purposes only
                audio_delay = None
                video_delay = None

                if 'AUDIO DELAY' in line:
                    audio_delay = line.split()[-1].strip()
                if 'VIDEO DELAY' in line:
                    video_delay = line.split()[-1].strip()
                if audio_delay and video_delay:
                    raise RuntimeError(
                        'both audio and video delay declared after SPLIT.')
                if not (audio_delay or video_delay):
                    raise RuntimeError(
                        'either audio or video delay declared after SPLIT.')

                line_1 = edl_lines.pop(0)
                line_2 = edl_lines.pop(0)

                comments = []
                while edl_lines:
                    if re.match('^\D', edl_lines[0]):
                        comments.append(edl_lines.pop(0))
                    else:
                        break
                self._add_clip(line_1, comments)
                self._add_clip(line_2, comments)

            elif line[0].isdigit():
                # all 'events' start_time with an edit decision. this is
                # denoted by the line beginning with a padded integer 000-999
                comments = []
                while edl_lines:
                    # any non-numbered lines after an edit decision should be
                    # treated as 'comments'
                    # comments are string tags used by the reader to get extra
                    # information not able to be found in the restricted edl
                    # format
                    if re.match('^\D', edl_lines[0]):
                        comments.append(edl_lines.pop(0))
                    else:
                        break

                self._add_clip(line, comments)

            else:
                raise RuntimeError('Unknown event type')


class ClipHandler(object):

    def __init__(self, line, comment_data):
        self._edit_num = None
        self.reel = None
        self.channel_code = None
        self.edl_rate = 24
        self.transition_id = None
        self.transition_data = None
        self._source_tc_in = None
        self._source_tc_out = None
        self._record_tc_in = None
        self._record_tc_out = None

        self._parse(line)
        self.clip = self._make_clip(comment_data)

    def _make_clip(self, comment_data):
        if self.reel == 'BL':
            # TODO make this an explicit path
            # this is the only special tape name code we care about
            # AX exists but means nothing in our context. We aren't using tapes
            clip = otio.schema.Filler()
        else:
            clip = otio.schema.Clip()

            if 'media_reference' in comment_data:
                clip.media_reference = otio.media_reference.External()
                clip.media_reference.target_url = comment_data[
                    'media_reference'
                ]
            else:
                clip.media_reference = otio.media_reference.MissingReference()

            # this could currently break without a 'FROM CLIP' comment.
            # Without that there is no 'media_reference' Do we have a default
            # clip name?
            if 'clip_name' in comment_data:
                clip.name = comment_data["clip_name"]
            elif (
                clip.media_reference and
                hasattr(clip.media_reference, 'target_url') and
                clip.media_reference.target_url is not None
            ):
                clip.name = os.path.splitext(
                    os.path.basename(clip.media_reference.target_url)
                )[0]

            if 'locator' in comment_data:
                # An example EDL locator line looks like this:
                # * LOC: 01:00:01:14 RED     ANIM FIX NEEDED
                # We get the part after "LOC: " as the comment_data entry
                # Given the fixed-width nature of these, we could be more
                # strict about the field widths, but there are many
                # variations of EDL, so if we are lenient then maybe we
                # can handle more of them? Only real-world testing will
                # determine this for sure...
                m = re.match(
                    r'(\d\d:\d\d:\d\d:\d\d)\s+(\w*)\s+(.*)',
                    comment_data["locator"])
                if m:
                    marker = otio.schema.Marker()
                    marker.marked_range = otio.opentime.TimeRange(
                        start_time=otio.opentime.from_timecode(
                            m.group(1),
                            self.edl_rate
                        ),
                        duration=otio.opentime.RationalTime()
                    )
                    # TODO: Should we elevate color to a property of Marker?
                    # It seems likely that it will be present in many formats..
                    marker.metadata = {"cmx_3600": {"color": m.group(2)}}
                    marker.name = m.group(3)
                    clip.markers.append(marker)
                else:
                    # TODO: Should we report this as a warning somehow?
                    pass

        clip.source_range = otio.opentime.range_from_start_end_time(
            otio.opentime.from_timecode(self._source_tc_in, self.edl_rate),
            otio.opentime.from_timecode(self._source_tc_out, self.edl_rate)
        )

        return clip

    def _parse(self, line):
        fields = tuple(e.strip() for e in line.split() if e.strip())
        field_count = len(fields)

        if field_count == 9:
            # has transition data
            # this is for edits with timing or other needed info
            # transition data for D and W*** transitions is a n integer that
            # denotes frame count
            # i haven't figured out how the key transitions (K, KB, KO) work
            (self.clip_num,
             self._reel,
             self.channel_code,
             self.transition_type,
             self.transition_data,
             self._source_tc_in,
             self._source_tc_out,
             self._record_tc_in,
             self._record_tc_out) = fields

        elif field_count == 8:
            # no transition data
            # this is for basic cuts
            (self.clip_num,
             self._reel,
             self.channel_code,
             self.transition_type,
             self._source_tc_in,
             self._source_tc_out,
             self._record_tc_in,
             self._record_tc_out) = fields

        else:
            raise RuntimeError(
                'incorrect number of fields [{0}] in form statement: {1}'
                ''.format(field_count, line))


class CommentHandler(object):
    # this is the for that all comment 'id' tags take
    _regex_template = '\*?\s*{id}:'
    # this should be a map of all known comments that we can read
    # 'FROM CLIP' is a required comment to link media
    comment_id_map = {
        'FROM CLIP': 'media_reference',
        'FROM CLIP NAME': 'clip_name',
        'LOC': 'locator'
    }

    def __init__(self, comments):
        self.handled = {}
        self.unhandled = []
        for comment in comments:
            self._parse(comment)

    def _parse(self, comment):
        for comment_id, comment_type in self.comment_id_map.items():
            regex = self._regex_template.format(id=comment_id)
            if re.match(regex, comment):
                self.handled[comment_type] = comment.split(':', 1)[1].strip()
                break
        else:
            stripped = comment.lstrip('*').strip()
            if stripped:
                self.unhandled.append(stripped)


class TransitionHandler(object):

    def __init__(self):
        pass


def read_from_string(input_str):
    parser = EdlParser(input_str)
    return parser.timeline


def write_to_string(input_otio):
    # TODO: We should have convenience functions in Timeline for this?
    # also only works for a single video track at the moment
    video_tracks = list(filter(lambda t: t.kind == "Video", input_otio.tracks))
    audio_tracks = list(filter(lambda t: t.kind == "Audio", input_otio.tracks))

    if len(video_tracks) != 1:
        raise otio.exceptions.NotSupportedError(
            "Only a single video track is supported, got: {}".format(
                len(video_tracks)
            )
        )

    if len(audio_tracks) > 2:
        raise otio.exceptions.NotSupportedError(
            "No more than 2 audio tracks are supported."
        )
    # if audio_tracks:
    #     raise otio.exceptions.NotSupportedError(
    #         "No audio tracks are currently supported."
    #     )

    lines = []

    lines.append("TITLE: {}".format(input_otio.name))
    # TODO: We should try to detect the frame rate and output an
    # appropriate "FCM: NON-DROP FRAME" etc here.
    edl_rate = 24
    lines.append("")

    edit_number = 1

    track = input_otio.tracks[0]
    for i, clip in enumerate(track):
<<<<<<< HEAD
        source_tc_in = otio.opentime.to_timecode(
            clip.source_range.start_time,
            edl_rate
        )
        source_tc_out = otio.opentime.to_timecode(
            clip.source_range.end_time_exclusive(),
            edl_rate
        )

        range_in_track = track.range_of_child_at_index(i)
        record_tc_in = otio.opentime.to_timecode(
            range_in_track.start_time,
            edl_rate
        )
        record_tc_out = otio.opentime.to_timecode(
            range_in_track.end_time_exclusive(),
            edl_rate
        )
=======
        src_start = clip.source_range.start_time
        src_exclusive_end = clip.source_range.end_time_exclusive()

        source_tc_in = otio.opentime.to_timecode(src_start)
        source_tc_out = otio.opentime.to_timecode(src_exclusive_end)

        range_in_track = track.range_of_child_at_index(i)
        rcd_start = range_in_track.start_time
        rcd_exclusive_end = range_in_track.start_time
        record_tc_in = otio.opentime.to_timecode(rcd_start)
        record_tc_out = otio.opentime.to_timecode(rcd_exclusive_end)
>>>>>>> 2bc44ce6
        reel = "AX"
        name = None
        url = None

        if clip.media_reference:
            if isinstance(clip.media_reference, otio.schema.Filler):
                reel = "BL"
            elif hasattr(clip.media_reference, 'target_url'):
                url = clip.media_reference.target_url
        else:
            url = clip.name

        name = clip.name

        kind = "V" if track.kind == "Video" else "A"

        lines.append(
            "{:03d}  {:8} {:5} C        {} {} {} {}".format(
                edit_number,
                reel,
                kind,
                source_tc_in,
                source_tc_out,
                record_tc_in,
                record_tc_out))

        if name:
            # Avid Media Composer outputs two spaces before the
            # clip name so we match that.
            lines.append("* FROM CLIP NAME:  {}".format(name))
        if url:
            lines.append("* FROM CLIP: {}".format(url))

        # Output any markers on this clip
        for marker in clip.markers:
<<<<<<< HEAD
            timecode = otio.opentime.to_timecode(
                marker.marked_range.start_time,
                edl_rate
            )
=======
            start_time = marker.marked_range.start_time
            timecode = otio.opentime.to_timecode(start_time)
>>>>>>> 2bc44ce6
            color = ""
            meta = marker.metadata.get("cmx_3600")
            if meta and meta.get("color"):
                color = meta.get("color").upper()
            comment = marker.name.upper()
            lines.append("* LOC: {} {:7} {}".format(timecode, color, comment))

        # If we are carrying any unhandled CMX 3600 comments on this clip
        # then output them blindly.
        extra_comments = clip.metadata.get('cmx_3600', {}).get('comments', [])
        for comment in extra_comments:
            lines.append("* {}".format(comment))

        lines.append("")
        edit_number += 1

    text = "\n".join(lines)
    return text<|MERGE_RESOLUTION|>--- conflicted
+++ resolved
@@ -355,7 +355,6 @@
 
     track = input_otio.tracks[0]
     for i, clip in enumerate(track):
-<<<<<<< HEAD
         source_tc_in = otio.opentime.to_timecode(
             clip.source_range.start_time,
             edl_rate
@@ -374,19 +373,7 @@
             range_in_track.end_time_exclusive(),
             edl_rate
         )
-=======
-        src_start = clip.source_range.start_time
-        src_exclusive_end = clip.source_range.end_time_exclusive()
-
-        source_tc_in = otio.opentime.to_timecode(src_start)
-        source_tc_out = otio.opentime.to_timecode(src_exclusive_end)
-
-        range_in_track = track.range_of_child_at_index(i)
-        rcd_start = range_in_track.start_time
-        rcd_exclusive_end = range_in_track.start_time
-        record_tc_in = otio.opentime.to_timecode(rcd_start)
-        record_tc_out = otio.opentime.to_timecode(rcd_exclusive_end)
->>>>>>> 2bc44ce6
+
         reel = "AX"
         name = None
         url = None
@@ -422,15 +409,11 @@
 
         # Output any markers on this clip
         for marker in clip.markers:
-<<<<<<< HEAD
             timecode = otio.opentime.to_timecode(
                 marker.marked_range.start_time,
                 edl_rate
             )
-=======
-            start_time = marker.marked_range.start_time
-            timecode = otio.opentime.to_timecode(start_time)
->>>>>>> 2bc44ce6
+  
             color = ""
             meta = marker.metadata.get("cmx_3600")
             if meta and meta.get("color"):
