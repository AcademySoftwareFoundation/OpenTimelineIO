--- conflicted
+++ resolved
@@ -104,16 +104,6 @@
         comment_handler = CommentHandler(comments)
         clip_handler = ClipHandler(line, comment_handler.handled, rate=rate)
         clip = clip_handler.clip
-        reel = clip_handler.reel
-
-        # A reel name of `AX` represents an unknown or auxilary source
-        # We don't currently track these sources outside of this adapter
-        # So lets skip adding AX reels as metadata for now,
-        # as that would dirty json outputs with non-relevant information
-        if reel != 'AX':
-            clip.metadata.setdefault("cmx_3600", {})
-            clip.metadata['cmx_3600']['reel'] = reel
-
         if comment_handler.unhandled:
             clip.metadata.setdefault("cmx_3600", {})
             clip.metadata['cmx_3600'].setdefault("comments", [])
@@ -938,12 +928,8 @@
         style,
         reelname_len
     ):
-<<<<<<< HEAD
-        line = EventLine(kind, rate)
-        line.reel = _reel_from_clip(clip, reelname_len)
-=======
-        line = EventLine(kind, rate, reel=_reel_from_clip(clip))
->>>>>>> 233802cd
+
+        line = EventLine(kind, rate, reel=_reel_from_clip(clip, reelname_len))
         line.source_in = clip.source_range.start_time
         line.source_out = clip.source_range.end_time_exclusive()
 
@@ -1042,12 +1028,11 @@
 
         self.cut_line = cut_line
 
-<<<<<<< HEAD
-        dslve_line = EventLine(kind, rate)
-        dslve_line.reel = _reel_from_clip(b_side_clip, reelname_len)
-=======
-        dslve_line = EventLine(kind, rate, reel=_reel_from_clip(b_side_clip))
->>>>>>> 233802cd
+        dslve_line = EventLine(
+            kind,
+            rate,
+            reel=_reel_from_clip(b_side_clip, reelname_len)
+        )
         dslve_line.source_in = b_side_clip.source_range.start_time
         dslve_line.source_out = b_side_clip.source_range.end_time_exclusive()
         range_in_timeline = b_side_clip.transformed_time_range(
