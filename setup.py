--- conflicted
+++ resolved
@@ -138,20 +138,18 @@
     install_requires=[
         # PyAAF2 to go here eventually
     ],
-<<<<<<< HEAD
     entry_points={
         'console_scripts': [
             'otioview = bin.otioview:main',
             'otiocat = bin.otiocat:main',
             'otioconvert = bin.otioconvert:main',
         ],
-=======
+    },
     extras_require={
         'dev': [
             'flake8==3.5',
             'coverage==4.5',
         ]
->>>>>>> 4d1ac08a
     },
     test_suite='setup.test_otio',
 
