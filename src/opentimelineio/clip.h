--- conflicted
+++ resolved
@@ -48,13 +48,8 @@
     TimeRange
     available_range(ErrorStatus* error_status = nullptr) const override;
 
-<<<<<<< HEAD
-    virtual std::optional<Imath::Box2d>
-    available_image_bounds(ErrorStatus* error_status) const;
-=======
-    optional<Imath::Box2d>
+    std::optional<Imath::Box2d>
     available_image_bounds(ErrorStatus* error_status) const override;
->>>>>>> f7b58559
 
 protected:
     virtual ~Clip();
