// SPDX-License-Identifier: Apache-2.0
// Copyright Contributors to the OpenTimelineIO project

#pragma once

#include "opentimelineio/item.h"
#include "opentimelineio/mediaReference.h"
#include "opentimelineio/version.h"

namespace opentimelineio { namespace OPENTIMELINEIO_VERSION {

class Clip : public Item
{
public:
    static char constexpr default_media_key[] = "DEFAULT_MEDIA";

    struct Schema
    {
        static auto constexpr name   = "Clip";
        static int constexpr version = 2;
    };

    using Parent = Item;

    Clip(
        std::string const&              name                       = std::string(),
        MediaReference*                 media_reference            = nullptr,
        std::optional<TimeRange> const& source_range               = std::nullopt,
        AnyDictionary const&            metadata                   = AnyDictionary(),
        std::string const&              active_media_reference_key = default_media_key);

    void            set_media_reference(MediaReference* media_reference);
    MediaReference* media_reference() const noexcept;

    using MediaReferences = std::map<std::string, MediaReference*>;

    MediaReferences media_references() const noexcept;
    void            set_media_references(
                   MediaReferences const& media_references,
                   std::string const&     new_active_key,
                   ErrorStatus*           error_status = nullptr) noexcept;

    std::string active_media_reference_key() const noexcept;
    void        set_active_media_reference_key(
               std::string const& new_active_key,
               ErrorStatus*       error_status = nullptr) noexcept;

    TimeRange
    available_range(ErrorStatus* error_status = nullptr) const override;

<<<<<<< HEAD
    std::optional<Imath::Box2d>
=======
    optional<IMATH_NAMESPACE::Box2d>
>>>>>>> 45c6cfdd
    available_image_bounds(ErrorStatus* error_status) const override;

protected:
    virtual ~Clip();

    bool read_from(Reader&) override;
    void write_to(Writer&) const override;

private:
    template <typename MediaRefMap>
    bool check_for_valid_media_reference_key(
        std::string const& caller,
        std::string const& key,
        MediaRefMap const& media_references,
        ErrorStatus*       error_status);

private:
    std::map<std::string, Retainer<MediaReference>> _media_references;
    std::string                                     _active_media_reference_key;
};

}} // namespace opentimelineio::OPENTIMELINEIO_VERSION<|MERGE_RESOLUTION|>--- conflicted
+++ resolved
@@ -48,11 +48,7 @@
     TimeRange
     available_range(ErrorStatus* error_status = nullptr) const override;
 
-<<<<<<< HEAD
-    std::optional<Imath::Box2d>
-=======
-    optional<IMATH_NAMESPACE::Box2d>
->>>>>>> 45c6cfdd
+    std::optional<IMATH_NAMESPACE::Box2d>
     available_image_bounds(ErrorStatus* error_status) const override;
 
 protected:
