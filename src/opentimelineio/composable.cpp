--- conflicted
+++ resolved
@@ -74,19 +74,11 @@
     return RationalTime();
 }
 
-<<<<<<< HEAD
-std::optional<Imath::Box2d>
+std::optional<IMATH_NAMESPACE::Box2d>
 Composable::available_image_bounds(ErrorStatus* error_status) const
 {
     *error_status = ErrorStatus::NOT_IMPLEMENTED;
-    return std::optional<Imath::Box2d>();
-=======
-optional<IMATH_NAMESPACE::Box2d>
-Composable::available_image_bounds(ErrorStatus* error_status) const
-{
-    *error_status = ErrorStatus::NOT_IMPLEMENTED;
-    return optional<IMATH_NAMESPACE::Box2d>();
->>>>>>> 45c6cfdd
+    return std::optional<IMATH_NAMESPACE::Box2d>();
 }
 
 }} // namespace opentimelineio::OPENTIMELINEIO_VERSION