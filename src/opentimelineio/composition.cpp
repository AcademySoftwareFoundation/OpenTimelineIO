--- conflicted
+++ resolved
@@ -671,9 +671,6 @@
     return *lower_search_bound;
 }
 
-<<<<<<< HEAD
-}} // namespace opentimelineio::OPENTIMELINEIO_VERSION
-=======
 bool Composition::has_clips() const {
     for (auto child: children()) {
         if (dynamic_cast<Clip*>(child.value)) {
@@ -688,5 +685,4 @@
     return false;
 }
 
-} }
->>>>>>> c678e52b
+}} // namespace opentimelineio::OPENTIMELINEIO_VERSION