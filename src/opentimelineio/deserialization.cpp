--- conflicted
+++ resolved
@@ -591,10 +591,6 @@
 
         return any(SerializableObject::ReferenceId{ ref_id });
     }
-<<<<<<< HEAD
-    else
-    {
-=======
     else if (schema_name_and_version == "V2d.1") {
         double x,y;
         return _fetch("x", &x) && _fetch("y", &y) ? 
@@ -605,8 +601,8 @@
         return _fetch("min", &min) && _fetch("max", &max) ? 
             any(Imath::Box2d(std::move(min), std::move(max))) : any();
     }
-    else {
->>>>>>> c678e52b
+    else 
+    {
         std::string ref_id;
         if (_dict.find("OTIO_REF_ID") != _dict.end())
         {
@@ -788,17 +784,14 @@
     return _read_optional(key, value);
 }
 
-<<<<<<< HEAD
-bool
-SerializableObject::Reader::read(std::string const& key, any* value)
-{
-=======
-bool SerializableObject::Reader::read(std::string const& key, optional<Imath::Box2d>* value) {
+bool 
+SerializableObject::Reader::read(std::string const& key, optional<Imath::Box2d>* value) {
     return _read_optional(key, value);
 }
 
-bool SerializableObject::Reader::read(std::string const& key, any* value) {
->>>>>>> c678e52b
+bool 
+SerializableObject::Reader::read(std::string const& key, any* value) 
+{
     auto e = _dict.find(key);
     if (e == _dict.end())
     {
