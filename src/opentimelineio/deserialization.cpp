// SPDX-License-Identifier: Apache-2.0
// Copyright Contributors to the OpenTimelineIO project

#include "opentime/rationalTime.h"
#include "opentime/timeRange.h"
#include "opentime/timeTransform.h"
#include "opentimelineio/serializableObject.h"
#include "opentimelineio/serializableObjectWithMetadata.h"
#include "stringUtils.h"

#define RAPIDJSON_NAMESPACE OTIO_rapidjson
#include <rapidjson/cursorstreamwrapper.h>
#include <rapidjson/error/en.h>
#include <rapidjson/filereadstream.h>
#include <rapidjson/reader.h>

#if defined(_WINDOWS)
#    ifndef WIN32_LEAN_AND_MEAN
#        define WIN32_LEAN_AND_MEAN
#    endif // WIN32_LEAN_AND_MEAN
#    ifndef NOMINMAX
#        define NOMINMAX
#    endif // NOMINMAX
#    include <windows.h>
#endif

namespace opentimelineio { namespace OPENTIMELINEIO_VERSION {

class JSONDecoder : public OTIO_rapidjson::
                        BaseReaderHandler<OTIO_rapidjson::UTF8<>, JSONDecoder>
{
public:
    JSONDecoder(std::function<size_t()> line_number_function)
        : _line_number_function{ line_number_function }
    {
        using namespace std::placeholders;
        _error_function = std::bind(&JSONDecoder::_error, this, _1);
    }

    bool has_errored(ErrorStatus* error_status)
    {
        if (error_status)
        {
            *error_status = _error_status;
        }
        return is_error(_error_status);
    }

    bool has_errored() { return is_error(_error_status); }

    void finalize()
    {
        if (!has_errored())
        {
            _resolver.finalize(_error_function);
        }
    }

    bool Null() { return store(std::any()); }
    bool Bool(bool b) { return store(std::any(b)); }

    // coerce all integer types to int64_t...
    bool Int(int i) { return store(std::any(static_cast<int64_t>(i))); }
    bool Int64(int64_t i) { return store(std::any(static_cast<int64_t>(i))); }
    bool Uint(unsigned u) { return store(std::any(static_cast<int64_t>(u))); }
    bool Uint64(uint64_t u)
    {
        /// prevent an overflow
        return store(std::any(static_cast<int64_t>(u & 0x7FFFFFFFFFFFFFFF)));
    }

    // ...and all floating point types to double
    bool Double(double d) { return store(std::any(d)); }

    bool
    String(const char* str, OTIO_rapidjson::SizeType length, bool /* copy */)
    {
        return store(std::any(std::string(str, length)));
    }

    bool Key(const char* str, OTIO_rapidjson::SizeType length, bool /* copy */)
    {
        if (has_errored())
        {
            return false;
        }

        if (_stack.empty() || !_stack.back().is_dict)
        {
            _internal_error(
                "RapidJSONDecoder:: _handle_key called while not decoding an object");
            return false;
        }

        _stack.back().cur_key = std::string(str, length);
        return true;
    }

    bool StartArray()
    {
        if (has_errored())
        {
            return false;
        }

        _stack.emplace_back(_DictOrArray{ false /* is_dict*/ });
        return true;
    }

    bool StartObject()
    {
        if (has_errored())
        {
            return false;
        }

        _stack.emplace_back(_DictOrArray{ true /* is_dict*/ });
        return true;
    }

    bool EndArray(OTIO_rapidjson::SizeType)
    {
        if (has_errored())
        {
            return false;
        }

        if (_stack.empty())
        {
            _internal_error(
                "RapidJSONDecoder::_handle_end_array() called without matching _handle_start_array()");
        }
        else
        {
            auto& top = _stack.back();
            if (top.is_dict)
            {
                _internal_error(
                    "RapidJSONDecoder::_handle_end_array() called without matching _handle_start_array()");
                _stack.pop_back();
            }
            else
            {
                AnyVector va;
                va.swap(top.array);
                _stack.pop_back();
                store(std::any(std::move(va)));
            }
        }
        return true;
    }

    bool EndObject(OTIO_rapidjson::SizeType)
    {
        if (has_errored())
        {
            return false;
        }

        if (_stack.empty())
        {
            _internal_error(
                "JSONDecoder::_handle_end_object() called without matching _handle_start_object()");
        }
        else
        {
            auto& top = _stack.back();
            if (!top.is_dict)
            {
                _internal_error(
                    "JSONDecoder::_handle_end_object() called without matching _handle_start_object");
                _stack.pop_back();
            }
            else
            {
                // when we end a dictionary, we immediately convert it
                // to the type it really represents, if it is a schema object.
                SerializableObject::Reader reader(
                    top.dict,
                    _error_function,
                    nullptr,
                    static_cast<int>(_line_number_function()));
                _stack.pop_back();
                store(reader._decode(_resolver));
            }
        }
        return true;
    }

    bool store(std::any&& a)
    {
        if (has_errored())
        {
            return false;
        }

        if (_stack.empty())
        {
            _root.swap(a);
        }
        else
        {
            auto& top = _stack.back();
            if (top.is_dict)
            {
                top.dict.emplace(_stack.back().cur_key, a);
            }
            else
            {
                top.array.emplace_back(a);
            }
        }
        return true;
    }

    template <typename T>
    static T const* _lookup(AnyDictionary const& d, std::string const& key)
    {
        auto e = d.find(key);
        if (e != d.end() && typeid(T) == e->second.type())
        {
            return &std::any_cast<const T&>(e->second);
        }
        return nullptr;
    }

    std::any _root;

    void _internal_error(std::string const& err_msg)
    {
        _error_status = ErrorStatus(
            ErrorStatus::INTERNAL_ERROR,
            string_printf(
                "%s (near line %d)",
                err_msg.c_str(),
                _line_number_function()));
    }

    void _error(ErrorStatus const& error_status)
    {
        _error_status = error_status;
    }

    ErrorStatus _error_status;

    struct _DictOrArray
    {
        _DictOrArray(bool is_dict) { this->is_dict = is_dict; }

        bool          is_dict;
        AnyDictionary dict;
        AnyVector     array;
        std::string   cur_key;
    };

    std::vector<_DictOrArray>               _stack;
    std::function<void(ErrorStatus const&)> _error_function;
    std::function<size_t()>                 _line_number_function;

    SerializableObject::Reader::_Resolver _resolver;
};

SerializableObject::Reader::Reader(
    AnyDictionary&          source,
    error_function_t const& error_function,
    SerializableObject*     so,
    int                     line_number)
    : _error_function(error_function)
    , _source(so)
    , _line_number(line_number)
{
    // destructively read from source.  Decoding it will either return it back
    // anyway, or convert it to another type, in which case we want to destroy
    // the original so as to not keep extra data around.
    _dict.swap(source);
}

void
SerializableObject::Reader::_error(ErrorStatus const& error_status)
{
    if (!_source)
    {
        if (_line_number > 0)
        {
            _error_function(ErrorStatus(
                error_status.outcome,
                string_printf("near line %d", _line_number)));
        }
        else
        {
            _error_function(error_status);
        }
        return;
    }

    std::string line_description;
    if (_line_number > 0)
    {
        line_description = string_printf(" (near line %d)", _line_number);
    }

    std::string name = "<unknown>";
    auto        e    = _dict.find("name");
    if (e != _dict.end() && e->second.type() == typeid(std::string))
    {
        name = std::any_cast<std::string>(e->second);
    }

    _error_function(ErrorStatus(
        error_status.outcome,
        string_printf(
            "While reading object named '%s' (of type '%s'): %s%s",
            name.c_str(),
            type_name_for_error_message(_source).c_str(),
            error_status.details.c_str(),
            line_description.c_str())));
}

void
SerializableObject::Reader::_fix_reference_ids(
    AnyDictionary&          m,
    error_function_t const& error_function,
    _Resolver&              resolver,
    int                     line_number)
{
    for (auto& e: m)
    {
        _fix_reference_ids(e.second, error_function, resolver, line_number);
    }
}

void
SerializableObject::Reader::_fix_reference_ids(
    std::any&               a,
    error_function_t const& error_function,
    _Resolver&              resolver,
    int                     line_number)
{
    if (a.type() == typeid(AnyDictionary))
    {
        _fix_reference_ids(
            std::any_cast<AnyDictionary&>(a),
            error_function,
            resolver,
            line_number);
    }
    else if (a.type() == typeid(AnyVector))
    {
        AnyVector& child_array = std::any_cast<AnyVector&>(a);
        for (size_t i = 0; i < child_array.size(); i++)
        {
            _fix_reference_ids(
                child_array[i],
                error_function,
                resolver,
                line_number);
        }
    }
    else if (a.type() == typeid(SerializableObject::ReferenceId))
    {
        std::string id = std::any_cast<SerializableObject::ReferenceId>(a).id;
        auto        e  = resolver.object_for_id.find(id);
        if (e == resolver.object_for_id.end())
        {
            error_function(ErrorStatus(
                ErrorStatus::UNRESOLVED_OBJECT_REFERENCE,
                string_printf("%s (near line %d)", id.c_str(), line_number)));
        }
        else
        {
            a = std::any(Retainer<>(e->second));
        }
    }
}

template <typename T>
bool
SerializableObject::Reader::_fetch(
    std::string const& key,
    T*                 dest,
    bool*              had_null)
{
    auto e = _dict.find(key);
    if (e == _dict.end())
    {
        _error(ErrorStatus(ErrorStatus::KEY_NOT_FOUND, key));
        return false;
    }
    else if (e->second.type() == typeid(void) && had_null)
    {
        _dict.erase(e);
        *had_null = true;
        return true;
    }
    else if (e->second.type() != typeid(T))
    {
        _error(ErrorStatus(
            ErrorStatus::TYPE_MISMATCH,
            string_printf(
                "expected type %s under key '%s': found type %s instead",
                type_name_for_error_message(typeid(T)).c_str(),
                key.c_str(),
                type_name_for_error_message(e->second.type()).c_str())));
        return false;
    }

    if (had_null)
    {
        *had_null = false;
    }

    std::swap(*dest, std::any_cast<T&>(e->second));
    _dict.erase(e);
    return true;
}

bool
SerializableObject::Reader::_fetch(std::string const& key, double* dest)
{
    auto e = _dict.find(key);
    if (e == _dict.end())
    {
        _error(ErrorStatus(ErrorStatus::KEY_NOT_FOUND, key));
        return false;
    }

    if (e->second.type() == typeid(double))
    {
        *dest = std::any_cast<double>(e->second);
        _dict.erase(e);
        return true;
    }
    else if (e->second.type() == typeid(int))
    {
        *dest = static_cast<double>(std::any_cast<int>(e->second));
        _dict.erase(e);
        return true;
    }
    else if (e->second.type() == typeid(int64_t))
    {
        *dest = static_cast<double>(std::any_cast<int64_t>(e->second));
        _dict.erase(e);
        return true;
    }

    _error(ErrorStatus(
        ErrorStatus::TYPE_MISMATCH,
        string_printf(
            "expected type %s under key '%s': found type %s instead",
            type_name_for_error_message(typeid(double)).c_str(),
            key.c_str(),
            type_name_for_error_message(e->second.type()).c_str())));
    return false;
}

bool
SerializableObject::Reader::_fetch(std::string const& key, int64_t* dest)
{
    auto e = _dict.find(key);
    if (e == _dict.end())
    {
        _error(ErrorStatus(ErrorStatus::KEY_NOT_FOUND, key));
        return false;
    }

    if (e->second.type() == typeid(int64_t))
    {
        *dest = std::any_cast<int64_t>(e->second);
        _dict.erase(e);
        return true;
    }
    else if (e->second.type() == typeid(int))
    {
        *dest = std::any_cast<int>(e->second);
        _dict.erase(e);
        return true;
    }

    _error(ErrorStatus(
        ErrorStatus::TYPE_MISMATCH,
        string_printf(
            "expected type %s under key '%s': found type %s instead",
            type_name_for_error_message(typeid(int64_t)).c_str(),
            key.c_str(),
            type_name_for_error_message(e->second.type()).c_str())));
    return false;
}

bool
SerializableObject::Reader::_fetch(
    std::string const&   key,
    SerializableObject** dest)
{
    auto e = _dict.find(key);
    if (e == _dict.end())
    {
        _error(ErrorStatus(ErrorStatus::KEY_NOT_FOUND, key));
        return false;
    }

    if (e->second.type() == typeid(void))
    {
        *dest = nullptr;
        _dict.erase(e);
        return true;
    }
    else if (e->second.type() != typeid(SerializableObject::Retainer<>))
    {
        _error(ErrorStatus(
            ErrorStatus::TYPE_MISMATCH,
            string_printf(
                "expected SerializableObject* under key '%s': found type %s instead",
                key.c_str(),
                type_name_for_error_message(e->second.type()).c_str())));
        return false;
    }

    *dest = std::any_cast<SerializableObject::Retainer<>>(e->second);
    _dict.erase(e);
    return true;
}

bool
SerializableObject::Reader::_type_check(
    std::type_info const& wanted,
    std::type_info const& found)
{
    if (wanted != found)
    {
        _error(ErrorStatus(
            ErrorStatus::TYPE_MISMATCH,
            string_printf(
                "while decoding complex STL type, expected type '%s', found type '%s' instead",
                type_name_for_error_message(wanted).c_str(),
                type_name_for_error_message(found).c_str())));
        return false;
    }
    return true;
}

bool
SerializableObject::Reader::_type_check_so(
    std::type_info const& wanted,
    std::type_info const& found,
    std::type_info const& so_type)
{
    if (wanted != found)
    {
        _error(ErrorStatus(
            ErrorStatus::TYPE_MISMATCH,
            string_printf(
                "expected to read a %s, found a %s instead",
                type_name_for_error_message(so_type).c_str(),
                type_name_for_error_message(found).c_str())));
        return false;
    }
    return true;
}

std::any
SerializableObject::Reader::_decode(_Resolver& resolver)
{
    if (_dict.find("OTIO_SCHEMA") == _dict.end())
    {
        return std::any(std::move(_dict));
    }

    std::string schema_name_and_version;

    if (!_fetch("OTIO_SCHEMA", &schema_name_and_version))
    {
        return std::any();
    }

    if (schema_name_and_version == "RationalTime.1")
    {
        double rate, value;
        return _fetch("rate", &rate) && _fetch("value", &value)
                   ? std::any(RationalTime(value, rate))
                   : std::any();
    }
    else if (schema_name_and_version == "TimeRange.1")
    {
        RationalTime start_time, duration;
        return _fetch("start_time", &start_time)
                       && _fetch("duration", &duration)
                   ? std::any(TimeRange(start_time, duration))
                   : std::any();
    }
    else if (schema_name_and_version == "TimeTransform.1")
    {
        RationalTime offset;
        double       rate, scale;
        return _fetch("offset", &offset) && _fetch("rate", &rate)
                       && _fetch("scale", &scale)
                   ? std::any(TimeTransform(offset, scale, rate))
                   : std::any();
    }
    else if (schema_name_and_version == "SerializableObjectRef.1")
    {
        std::string ref_id;
        if (!_fetch("id", &ref_id))
        {
            return std::any();
        }

        return std::any(SerializableObject::ReferenceId{ ref_id });
    }
    else if (schema_name_and_version == "V2d.1")
    {
        double x, y;
<<<<<<< HEAD
        return _fetch("x", &x) && _fetch("y", &y) ? std::any(Imath::V2d(x, y))
                                                  : std::any();
=======
        return _fetch("x", &x) && _fetch("y", &y) ? any(IMATH_NAMESPACE::V2d(x, y))
                                                  : any();
>>>>>>> 45c6cfdd
    }
    else if (schema_name_and_version == "Box2d.1")
    {
        IMATH_NAMESPACE::V2d min, max;
        return _fetch("min", &min) && _fetch("max", &max)
<<<<<<< HEAD
                   ? std::any(Imath::Box2d(std::move(min), std::move(max)))
                   : std::any();
=======
                   ? any(IMATH_NAMESPACE::Box2d(std::move(min), std::move(max)))
                   : any();
>>>>>>> 45c6cfdd
    }
    else
    {
        std::string ref_id;
        if (_dict.find("OTIO_REF_ID") != _dict.end())
        {
            if (!_fetch("OTIO_REF_ID", &ref_id))
            {
                return std::any();
            }

            auto e = resolver.object_for_id.find(ref_id);
            if (e != resolver.object_for_id.end())
            {
                _error(ErrorStatus(
                    ErrorStatus::DUPLICATE_OBJECT_REFERENCE,
                    ref_id));
                return std::any();
            }
        }

        TypeRegistry& r = TypeRegistry::instance();
        std::string   schema_name;
        int           schema_version;

        if (!split_schema_string(
                schema_name_and_version,
                &schema_name,
                &schema_version))
        {
            _error(ErrorStatus(
                ErrorStatus::MALFORMED_SCHEMA,
                string_printf(
                    "badly formed schema version string '%s'",
                    schema_name_and_version.c_str())));
            return std::any();
        }

        ErrorStatus error_status;
        if (SerializableObject* so = r._instance_from_schema(
                schema_name,
                schema_version,
                _dict,
                true /* internal_read */,
                &error_status))
        {
            if (!ref_id.empty())
            {
                resolver.object_for_id[ref_id] = so;
            }
            resolver.data_for_object.emplace(so, std::move(_dict));
            resolver.line_number_for_object[so] = _line_number;
            return std::any(SerializableObject::Retainer<>(so));
        }

        _error(error_status);
        return std::any();
    }
}

bool
SerializableObject::Reader::read(std::string const& key, bool* value)
{
    return _fetch(key, value);
}

bool
SerializableObject::Reader::read(std::string const& key, int* value)
{
    return _fetch(key, value);
}

bool
SerializableObject::Reader::read(std::string const& key, double* value)
{
    return _fetch(key, value);
}

bool
SerializableObject::Reader::read(std::string const& key, std::string* value)
{
    bool had_null;
    if (!_fetch(key, value, &had_null))
    {
        return false;
    }

    if (had_null)
    {
        value->clear();
    }
    return true;
}

bool
SerializableObject::Reader::read(std::string const& key, RationalTime* value)
{
    return _fetch(key, value);
}

bool
SerializableObject::Reader::read(std::string const& key, TimeRange* value)
{
    return _fetch(key, value);
}

bool
SerializableObject::Reader::read(std::string const& key, TimeTransform* value)
{
    return _fetch(key, value);
}

bool
SerializableObject::Reader::read(std::string const& key, AnyDictionary* value)
{
    return _fetch(key, value);
}

bool
SerializableObject::Reader::read(std::string const& key, AnyVector* value)
{
    return _fetch(key, value);
}

bool
SerializableObject::Reader::read(std::string const& key, IMATH_NAMESPACE::V2d* value)
{
    return _fetch(key, value);
}

bool
SerializableObject::Reader::read(std::string const& key, IMATH_NAMESPACE::Box2d* value)
{
    return _fetch(key, value);
}

template <typename T>
bool
SerializableObject::Reader::_read_optional(
    std::string const& key,
    std::optional<T>*  value)
{
    bool had_null;
    T    result;
    if (!SerializableObject::Reader::_fetch(key, &result, &had_null))
    {
        return false;
    }

    *value = had_null ? std::optional<T>() : std::optional<T>(result);
    return true;
}

bool
SerializableObject::Reader::read(
    std::string const&   key,
    std::optional<bool>* value)
{
    return _read_optional(key, value);
}

bool
SerializableObject::Reader::read(
    std::string const&  key,
    std::optional<int>* value)
{
    return _read_optional(key, value);
}

bool
SerializableObject::Reader::read(
    std::string const&     key,
    std::optional<double>* value)
{
    return _read_optional(key, value);
}

bool
SerializableObject::Reader::read(
    std::string const&           key,
    std::optional<RationalTime>* value)
{
    return _read_optional(key, value);
}

bool
SerializableObject::Reader::read(
    std::string const&        key,
    std::optional<TimeRange>* value)
{
    return _read_optional(key, value);
}

bool
SerializableObject::Reader::read(
    std::string const&            key,
    std::optional<TimeTransform>* value)
{
    return _read_optional(key, value);
}

bool
SerializableObject::Reader::read(
<<<<<<< HEAD
    std::string const&           key,
    std::optional<Imath::Box2d>* value)
=======
    std::string const&      key,
    optional<IMATH_NAMESPACE::Box2d>* value)
>>>>>>> 45c6cfdd
{
    return _read_optional(key, value);
}

bool
SerializableObject::Reader::read(std::string const& key, std::any* value)
{
    auto e = _dict.find(key);
    if (e == _dict.end())
    {
        _error(ErrorStatus(ErrorStatus::KEY_NOT_FOUND, key));
        return false;
    }
    else
    {
        value->swap(e->second);
        _dict.erase(e);
        return true;
    }
}

bool
deserialize_json_from_string(
    std::string const& input,
    std::any*          destination,
    ErrorStatus*       error_status)
{
    OTIO_rapidjson::Reader                            reader;
    OTIO_rapidjson::StringStream                      ss(input.c_str());
    OTIO_rapidjson::CursorStreamWrapper<decltype(ss)> csw(ss);
    JSONDecoder handler(std::bind(&decltype(csw)::GetLine, &csw));

    bool status =
        reader.Parse<OTIO_rapidjson::kParseNanAndInfFlag>(csw, handler);
    handler.finalize();

    if (handler.has_errored(error_status))
    {
        return false;
    }

    if (!status)
    {
        if (error_status)
        {
            auto msg      = GetParseError_En(reader.GetParseErrorCode());
            *error_status = ErrorStatus(
                ErrorStatus::JSON_PARSE_ERROR,
                string_printf(
                    "JSON parse error on input string: %s "
                    "(line %d, column %d)",
                    msg,
                    csw.GetLine(),
                    csw.GetColumn()));
        }
        return false;
    }

    destination->swap(handler._root);
    return true;
}

bool
deserialize_json_from_file(
    std::string const& file_name,
    std::any*          destination,
    ErrorStatus*       error_status)
{

    FILE* fp = nullptr;
#if defined(_WINDOWS)
    const int wlen =
        MultiByteToWideChar(CP_UTF8, 0, file_name.c_str(), -1, NULL, 0);
    std::vector<wchar_t> wchars(wlen);
    MultiByteToWideChar(CP_UTF8, 0, file_name.c_str(), -1, wchars.data(), wlen);
    if (_wfopen_s(&fp, wchars.data(), L"r") != 0)
    {
        fp = nullptr;
    }
#else  // _WINDOWS
    fp = fopen(file_name.c_str(), "r");
#endif // _WINDOWS
    if (!fp)
    {
        if (error_status)
        {
            *error_status =
                ErrorStatus(ErrorStatus::FILE_OPEN_FAILED, file_name);
        }
        return false;
    }

    OTIO_rapidjson::Reader reader;

    char                           readBuffer[65536];
    OTIO_rapidjson::FileReadStream fs(fp, readBuffer, sizeof(readBuffer));
    OTIO_rapidjson::CursorStreamWrapper<decltype(fs)> csw(fs);
    JSONDecoder handler(std::bind(&decltype(csw)::GetLine, &csw));

    bool status =
        reader.Parse<OTIO_rapidjson::kParseNanAndInfFlag>(csw, handler);
    fclose(fp);

    handler.finalize();

    if (handler.has_errored(error_status))
    {
        return false;
    }

    if (!status)
    {
        auto msg = GetParseError_En(reader.GetParseErrorCode());
        if (error_status)
        {
            *error_status = ErrorStatus(
                ErrorStatus::JSON_PARSE_ERROR,
                string_printf(
                    "JSON parse error on input string: %s "
                    "(line %d, column %d)",
                    msg,
                    csw.GetLine(),
                    csw.GetColumn()));
        }
        return false;
    }

    destination->swap(handler._root);
    return true;
}

}} // namespace opentimelineio::OPENTIMELINEIO_VERSION<|MERGE_RESOLUTION|>--- conflicted
+++ resolved
@@ -609,25 +609,15 @@
     else if (schema_name_and_version == "V2d.1")
     {
         double x, y;
-<<<<<<< HEAD
-        return _fetch("x", &x) && _fetch("y", &y) ? std::any(Imath::V2d(x, y))
+        return _fetch("x", &x) && _fetch("y", &y) ? std::any(IMATH_NAMESPACE::V2d(x, y))
                                                   : std::any();
-=======
-        return _fetch("x", &x) && _fetch("y", &y) ? any(IMATH_NAMESPACE::V2d(x, y))
-                                                  : any();
->>>>>>> 45c6cfdd
     }
     else if (schema_name_and_version == "Box2d.1")
     {
         IMATH_NAMESPACE::V2d min, max;
         return _fetch("min", &min) && _fetch("max", &max)
-<<<<<<< HEAD
-                   ? std::any(Imath::Box2d(std::move(min), std::move(max)))
+                   ? std::any(IMATH_NAMESPACE::Box2d(std::move(min), std::move(max)))
                    : std::any();
-=======
-                   ? any(IMATH_NAMESPACE::Box2d(std::move(min), std::move(max)))
-                   : any();
->>>>>>> 45c6cfdd
     }
     else
     {
@@ -799,8 +789,8 @@
 
 bool
 SerializableObject::Reader::read(
-    std::string const&     key,
-    std::optional<double>* value)
+    std::string const&                     key,
+    std::optional<IMATH_NAMESPACE::Box2d>* value)
 {
     return _read_optional(key, value);
 }
@@ -825,19 +815,6 @@
 SerializableObject::Reader::read(
     std::string const&            key,
     std::optional<TimeTransform>* value)
-{
-    return _read_optional(key, value);
-}
-
-bool
-SerializableObject::Reader::read(
-<<<<<<< HEAD
-    std::string const&           key,
-    std::optional<Imath::Box2d>* value)
-=======
-    std::string const&      key,
-    optional<IMATH_NAMESPACE::Box2d>* value)
->>>>>>> 45c6cfdd
 {
     return _read_optional(key, value);
 }
