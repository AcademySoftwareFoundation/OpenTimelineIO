--- conflicted
+++ resolved
@@ -1,24 +1,13 @@
 #include "opentimelineio/externalReference.h"
 
-<<<<<<< HEAD
 namespace opentimelineio { namespace OPENTIMELINEIO_VERSION {
-=======
-namespace opentimelineio { namespace OPENTIMELINEIO_VERSION  {
-    
-ExternalReference::ExternalReference(std::string const& target_url,
-                                     optional<TimeRange> const& available_range,
-                                     AnyDictionary const& metadata, 
-                                     optional<Imath::Box2d> const& available_image_bounds)
-    : Parent(std::string(), available_range, metadata, available_image_bounds ),
-      _target_url(target_url) {
-}
->>>>>>> c678e52b
 
 ExternalReference::ExternalReference(
-    std::string const&         target_url,
-    optional<TimeRange> const& available_range,
-    AnyDictionary const&       metadata)
-    : Parent(std::string(), available_range, metadata)
+    std::string const&            target_url,
+    optional<TimeRange> const&    available_range,
+    AnyDictionary const&          metadata,
+    optional<Imath::Box2d> const& available_image_bounds)
+    : Parent(std::string(), available_range, metadata, available_image_bounds)
     , _target_url(target_url)
 {}
 
