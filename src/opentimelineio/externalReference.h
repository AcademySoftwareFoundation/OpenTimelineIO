--- conflicted
+++ resolved
@@ -20,17 +20,10 @@
     using Parent = MediaReference;
 
     ExternalReference(
-<<<<<<< HEAD
-        std::string const&                 target_url             = std::string(),
-        std::optional<TimeRange> const&    available_range        = std::nullopt,
-        AnyDictionary const&               metadata               = AnyDictionary(),
-        std::optional<Imath::Box2d> const& available_image_bounds = std::nullopt);
-=======
-        std::string const&            target_url             = std::string(),
-        optional<TimeRange> const&    available_range        = nullopt,
-        AnyDictionary const&          metadata               = AnyDictionary(),
-        optional<IMATH_NAMESPACE::Box2d> const& available_image_bounds = nullopt);
->>>>>>> 45c6cfdd
+        std::string const&                           target_url             = std::string(),
+        std::optional<TimeRange> const&              available_range        = std::nullopt,
+        AnyDictionary const&                         metadata               = AnyDictionary(),
+        std::optional<IMATH_NAMESPACE::Box2d> const& available_image_bounds = std::nullopt);
 
     std::string target_url() const noexcept { return _target_url; }
 
