--- conflicted
+++ resolved
@@ -16,32 +16,18 @@
 
     using Parent = MediaReference;
 
-<<<<<<< HEAD
     GeneratorReference(
-        std::string const&         name            = std::string(),
-        std::string const&         generator_kind  = std::string(),
-        optional<TimeRange> const& available_range = nullopt,
-        AnyDictionary const&       parameters      = AnyDictionary(),
-        AnyDictionary const&       metadata        = AnyDictionary());
+        std::string const&            name                   = std::string(),
+        std::string const&            generator_kind         = std::string(),
+        optional<TimeRange> const&    available_range        = nullopt,
+        AnyDictionary const&          parameters             = AnyDictionary(),
+        AnyDictionary const&          metadata               = AnyDictionary(),
+        optional<Imath::Box2d> const& available_image_bounds = nullopt);
 
     std::string generator_kind() const noexcept { return _generator_kind; }
 
     void set_generator_kind(std::string const& generator_kind)
     {
-=======
-    GeneratorReference(std::string const& name = std::string(),
-                       std::string const& generator_kind = std::string(),
-                       optional<TimeRange> const& available_range = nullopt,
-                       AnyDictionary const& parameters = AnyDictionary(),
-                       AnyDictionary const& metadata = AnyDictionary(),
-                       optional<Imath::Box2d> const& available_image_bounds = nullopt);
-        
-    std::string const& generator_kind() const {
-        return _generator_kind;
-    }
-    
-    void set_generator_kind(std::string const& generator_kind) {
->>>>>>> c678e52b
         _generator_kind = generator_kind;
     }
 
