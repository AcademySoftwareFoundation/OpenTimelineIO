--- conflicted
+++ resolved
@@ -20,21 +20,12 @@
     using Parent = MediaReference;
 
     GeneratorReference(
-<<<<<<< HEAD
-        std::string const&                 name                   = std::string(),
-        std::string const&                 generator_kind         = std::string(),
-        std::optional<TimeRange> const&    available_range        = std::nullopt,
-        AnyDictionary const&               parameters             = AnyDictionary(),
-        AnyDictionary const&               metadata               = AnyDictionary(),
-        std::optional<Imath::Box2d> const& available_image_bounds = std::nullopt);
-=======
-        std::string const&            name                   = std::string(),
-        std::string const&            generator_kind         = std::string(),
-        optional<TimeRange> const&    available_range        = nullopt,
-        AnyDictionary const&          parameters             = AnyDictionary(),
-        AnyDictionary const&          metadata               = AnyDictionary(),
-        optional<IMATH_NAMESPACE::Box2d> const& available_image_bounds = nullopt);
->>>>>>> 45c6cfdd
+        std::string const&                           name                   = std::string(),
+        std::string const&                           generator_kind         = std::string(),
+        std::optional<TimeRange> const&              available_range        = std::nullopt,
+        AnyDictionary const&                         parameters             = AnyDictionary(),
+        AnyDictionary const&                         metadata               = AnyDictionary(),
+        std::optional<IMATH_NAMESPACE::Box2d> const& available_image_bounds = std::nullopt);
 
     std::string generator_kind() const noexcept { return _generator_kind; }
 
