--- conflicted
+++ resolved
@@ -27,32 +27,17 @@
     using Parent = MediaReference;
 
     ImageSequenceReference(
-<<<<<<< HEAD
-        std::string const&                 target_url_base        = std::string(),
-        std::string const&                 name_prefix            = std::string(),
-        std::string const&                 name_suffix            = std::string(),
-        int                                start_frame            = 1,
-        int                                frame_step             = 1,
-        double                             rate                   = 1,
-        int                                frame_zero_padding     = 0,
-        MissingFramePolicy const           missing_frame_policy   = MissingFramePolicy::error,
-        std::optional<TimeRange> const&    available_range        = std::nullopt,
-        AnyDictionary const&               metadata               = AnyDictionary(),
-        std::optional<Imath::Box2d> const& available_image_bounds = std::nullopt);
-=======
-        std::string const&       target_url_base    = std::string(),
-        std::string const&       name_prefix        = std::string(),
-        std::string const&       name_suffix        = std::string(),
-        int                      start_frame        = 1,
-        int                      frame_step         = 1,
-        double                   rate               = 1,
-        int                      frame_zero_padding = 0,
-        MissingFramePolicy const missing_frame_policy =
-            MissingFramePolicy::error,
-        optional<TimeRange> const&    available_range        = nullopt,
-        AnyDictionary const&          metadata               = AnyDictionary(),
-        optional<IMATH_NAMESPACE::Box2d> const& available_image_bounds = nullopt);
->>>>>>> 45c6cfdd
+        std::string const&                           target_url_base        = std::string(),
+        std::string const&                           name_prefix            = std::string(),
+        std::string const&                           name_suffix            = std::string(),
+        int                                          start_frame            = 1,
+        int                                          frame_step             = 1,
+        double                                       rate                   = 1,
+        int                                          frame_zero_padding     = 0,
+        MissingFramePolicy const                     missing_frame_policy   = MissingFramePolicy::error,
+        std::optional<TimeRange> const&              available_range        = std::nullopt,
+        AnyDictionary const&                         metadata               = AnyDictionary(),
+        std::optional<IMATH_NAMESPACE::Box2d> const& available_image_bounds = std::nullopt);
 
     std::string target_url_base() const noexcept { return _target_url_base; }
 
