--- conflicted
+++ resolved
@@ -24,17 +24,10 @@
     using Parent = SerializableObjectWithMetadata;
 
     MediaReference(
-<<<<<<< HEAD
-        std::string const&                 name                   = std::string(),
-        std::optional<TimeRange> const&    available_range        = std::nullopt,
-        AnyDictionary const&               metadata               = AnyDictionary(),
-        std::optional<Imath::Box2d> const& available_image_bounds = std::nullopt);
-=======
-        std::string const&            name                   = std::string(),
-        optional<TimeRange> const&    available_range        = nullopt,
-        AnyDictionary const&          metadata               = AnyDictionary(),
-        optional<IMATH_NAMESPACE::Box2d> const& available_image_bounds = nullopt);
->>>>>>> 45c6cfdd
+        std::string const&                           name                   = std::string(),
+        std::optional<TimeRange> const&              available_range        = std::nullopt,
+        AnyDictionary const&                         metadata               = AnyDictionary(),
+        std::optional<IMATH_NAMESPACE::Box2d> const& available_image_bounds = std::nullopt);
 
     std::optional<TimeRange> available_range() const noexcept
     {
@@ -48,21 +41,13 @@
 
     virtual bool is_missing_reference() const;
 
-<<<<<<< HEAD
-    std::optional<Imath::Box2d> available_image_bounds() const
-=======
-    optional<IMATH_NAMESPACE::Box2d> available_image_bounds() const
->>>>>>> 45c6cfdd
+    std::optional<IMATH_NAMESPACE::Box2d> available_image_bounds() const
     {
         return _available_image_bounds;
     }
 
     void set_available_image_bounds(
-<<<<<<< HEAD
-        std::optional<Imath::Box2d> const& available_image_bounds)
-=======
-        optional<IMATH_NAMESPACE::Box2d> const& available_image_bounds)
->>>>>>> 45c6cfdd
+        std::optional<IMATH_NAMESPACE::Box2d> const& available_image_bounds)
     {
         _available_image_bounds = available_image_bounds;
     }
@@ -74,13 +59,8 @@
     void write_to(Writer&) const override;
 
 private:
-<<<<<<< HEAD
-    std::optional<TimeRange>    _available_range;
-    std::optional<Imath::Box2d> _available_image_bounds;
-=======
-    optional<TimeRange>    _available_range;
-    optional<IMATH_NAMESPACE::Box2d> _available_image_bounds;
->>>>>>> 45c6cfdd
+    std::optional<TimeRange>              _available_range;
+    std::optional<IMATH_NAMESPACE::Box2d> _available_image_bounds;
 };
 
 }} // namespace opentimelineio::OPENTIMELINEIO_VERSION