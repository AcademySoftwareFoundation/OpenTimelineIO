// SPDX-License-Identifier: Apache-2.0
// Copyright Contributors to the OpenTimelineIO project

#include "opentimelineio/missingReference.h"

namespace opentimelineio { namespace OPENTIMELINEIO_VERSION {

MissingReference::MissingReference(
<<<<<<< HEAD
    std::string const&                 name,
    std::optional<TimeRange> const&    available_range,
    AnyDictionary const&               metadata,
    std::optional<Imath::Box2d> const& available_image_bounds)
=======
    std::string const&            name,
    optional<TimeRange> const&    available_range,
    AnyDictionary const&          metadata,
    optional<IMATH_NAMESPACE::Box2d> const& available_image_bounds)
>>>>>>> 45c6cfdd
    : Parent(name, available_range, metadata, available_image_bounds)
{}

MissingReference::~MissingReference()
{}

bool
MissingReference::is_missing_reference() const
{
    return true;
}

bool
MissingReference::read_from(Reader& reader)
{
    return Parent::read_from(reader);
}

void
MissingReference::write_to(Writer& writer) const
{
    Parent::write_to(writer);
}

}} // namespace opentimelineio::OPENTIMELINEIO_VERSION<|MERGE_RESOLUTION|>--- conflicted
+++ resolved
@@ -6,17 +6,10 @@
 namespace opentimelineio { namespace OPENTIMELINEIO_VERSION {
 
 MissingReference::MissingReference(
-<<<<<<< HEAD
-    std::string const&                 name,
-    std::optional<TimeRange> const&    available_range,
-    AnyDictionary const&               metadata,
-    std::optional<Imath::Box2d> const& available_image_bounds)
-=======
-    std::string const&            name,
-    optional<TimeRange> const&    available_range,
-    AnyDictionary const&          metadata,
-    optional<IMATH_NAMESPACE::Box2d> const& available_image_bounds)
->>>>>>> 45c6cfdd
+    std::string const&                           name,
+    std::optional<TimeRange> const&              available_range,
+    AnyDictionary const&                         metadata,
+    std::optional<IMATH_NAMESPACE::Box2d> const& available_image_bounds)
     : Parent(name, available_range, metadata, available_image_bounds)
 {}
 
