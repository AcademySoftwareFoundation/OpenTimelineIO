--- conflicted
+++ resolved
@@ -16,17 +16,11 @@
 
     using Parent = MediaReference;
 
-<<<<<<< HEAD
     MissingReference(
-        std::string const&         name            = std::string(),
-        optional<TimeRange> const& available_range = nullopt,
-        AnyDictionary const&       metadata        = AnyDictionary());
-=======
-    MissingReference(std::string const& name = std::string(),
-                     optional<TimeRange> const& available_range = nullopt,
-                     AnyDictionary const& metadata = AnyDictionary(),
-                     optional<Imath::Box2d> const& available_image_bounds = nullopt);
->>>>>>> c678e52b
+        std::string const&            name                   = std::string(),
+        optional<TimeRange> const&    available_range        = nullopt,
+        AnyDictionary const&          metadata               = AnyDictionary(),
+        optional<Imath::Box2d> const& available_image_bounds = nullopt);
 
     virtual bool is_missing_reference() const;
 
