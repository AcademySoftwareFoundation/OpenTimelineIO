--- conflicted
+++ resolved
@@ -20,17 +20,10 @@
     using Parent = MediaReference;
 
     MissingReference(
-<<<<<<< HEAD
-        std::string const&                 name                   = std::string(),
-        std::optional<TimeRange> const&    available_range        = std::nullopt,
-        AnyDictionary const&               metadata               = AnyDictionary(),
-        std::optional<Imath::Box2d> const& available_image_bounds = std::nullopt);
-=======
-        std::string const&            name                   = std::string(),
-        optional<TimeRange> const&    available_range        = nullopt,
-        AnyDictionary const&          metadata               = AnyDictionary(),
-        optional<IMATH_NAMESPACE::Box2d> const& available_image_bounds = nullopt);
->>>>>>> 45c6cfdd
+        std::string const&                           name                   = std::string(),
+        std::optional<TimeRange> const&              available_range        = std::nullopt,
+        AnyDictionary const&                         metadata               = AnyDictionary(),
+        std::optional<IMATH_NAMESPACE::Box2d> const& available_image_bounds = std::nullopt);
 
     bool is_missing_reference() const override;
 
