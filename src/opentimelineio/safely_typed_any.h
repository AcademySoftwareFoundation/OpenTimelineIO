#pragma once

/**
 * This file/interface exists only so that we can package/unpackage
 * types with code compiled in one specific library to avoid the
 * type-aliasing problem that any's are subject to.
 *
 * Specifically, if you put the same type T in an any from two
 * different libraries across a shared-library boundary, then
 * the actual typeid the any records depends on the library that
 * actually packaged the any.  Ditto when trying to pull it out.
 *
 * The solution is to have all the unpacking/packing code for the
 * types you care about be instantiated not in headers, but in source
 * code, within one common library.  That's why the seemingly
 * silly code in safely_typed_any.cpp exists.
 */

#include "opentime/rationalTime.h"
#include "opentime/timeRange.h"
#include "opentime/timeTransform.h"
#include "opentimelineio/serializableObject.h"
#include "opentimelineio/version.h"

namespace opentimelineio { namespace OPENTIMELINEIO_VERSION {

any create_safely_typed_any(bool&&);
any create_safely_typed_any(int&&);
any create_safely_typed_any(int64_t&&);
any create_safely_typed_any(uint64_t&&);
any create_safely_typed_any(double&&);
any create_safely_typed_any(std::string&&);
any create_safely_typed_any(RationalTime&&);
any create_safely_typed_any(TimeRange&&);
any create_safely_typed_any(TimeTransform&&);
any create_safely_typed_any(Imath::V2d&&);
any create_safely_typed_any(Imath::Box2d&&);
any create_safely_typed_any(AnyVector&&);
any create_safely_typed_any(AnyDictionary&&);
any create_safely_typed_any(SerializableObject*);

<<<<<<< HEAD
bool                safely_cast_bool_any(any const& a);
int                 safely_cast_int_any(any const& a);
int64_t             safely_cast_int64_any(any const& a);
uint64_t            safely_cast_uint64_any(any const& a);
double              safely_cast_double_any(any const& a);
std::string         safely_cast_string_any(any const& a);
RationalTime        safely_cast_rational_time_any(any const& a);
TimeRange           safely_cast_time_range_any(any const& a);
TimeTransform       safely_cast_time_transform_any(any const& a);
=======
bool safely_cast_bool_any(any const& a);
int safely_cast_int_any(any const& a);
int64_t safely_cast_int64_any(any const& a);
uint64_t safely_cast_uint64_any(any const& a);
double safely_cast_double_any(any const& a);
std::string safely_cast_string_any(any const& a);
RationalTime safely_cast_rational_time_any(any const& a);
TimeRange safely_cast_time_range_any(any const& a);
TimeTransform safely_cast_time_transform_any(any const& a);
Imath::V2d safely_cast_point_any(any const& a);
Imath::Box2d safely_cast_box_any(any const& a);
>>>>>>> c678e52b
SerializableObject* safely_cast_retainer_any(any const& a);

AnyDictionary safely_cast_any_dictionary_any(any const& a);
AnyVector     safely_cast_any_vector_any(any const& a);

// don't use these unless you know what you're doing...
AnyDictionary& temp_safely_cast_any_dictionary_any(any const& a);
AnyVector&     temp_safely_cast_any_vector_any(any const& a);

}} // namespace opentimelineio::OPENTIMELINEIO_VERSION<|MERGE_RESOLUTION|>--- conflicted
+++ resolved
@@ -39,7 +39,6 @@
 any create_safely_typed_any(AnyDictionary&&);
 any create_safely_typed_any(SerializableObject*);
 
-<<<<<<< HEAD
 bool                safely_cast_bool_any(any const& a);
 int                 safely_cast_int_any(any const& a);
 int64_t             safely_cast_int64_any(any const& a);
@@ -49,19 +48,9 @@
 RationalTime        safely_cast_rational_time_any(any const& a);
 TimeRange           safely_cast_time_range_any(any const& a);
 TimeTransform       safely_cast_time_transform_any(any const& a);
-=======
-bool safely_cast_bool_any(any const& a);
-int safely_cast_int_any(any const& a);
-int64_t safely_cast_int64_any(any const& a);
-uint64_t safely_cast_uint64_any(any const& a);
-double safely_cast_double_any(any const& a);
-std::string safely_cast_string_any(any const& a);
-RationalTime safely_cast_rational_time_any(any const& a);
-TimeRange safely_cast_time_range_any(any const& a);
-TimeTransform safely_cast_time_transform_any(any const& a);
-Imath::V2d safely_cast_point_any(any const& a);
-Imath::Box2d safely_cast_box_any(any const& a);
->>>>>>> c678e52b
+Imath::V2d          safely_cast_point_any(any const& a);
+Imath::Box2d        safely_cast_box_any(any const& a);
+
 SerializableObject* safely_cast_retainer_any(any const& a);
 
 AnyDictionary safely_cast_any_dictionary_any(any const& a);
