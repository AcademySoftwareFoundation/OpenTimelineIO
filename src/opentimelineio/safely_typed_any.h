--- conflicted
+++ resolved
@@ -42,31 +42,17 @@
 std::any create_safely_typed_any(AnyDictionary&&);
 std::any create_safely_typed_any(SerializableObject*);
 
-<<<<<<< HEAD
-bool          safely_cast_bool_any(std::any const& a);
-int           safely_cast_int_any(std::any const& a);
-int64_t       safely_cast_int64_any(std::any const& a);
-uint64_t      safely_cast_uint64_any(std::any const& a);
-double        safely_cast_double_any(std::any const& a);
-std::string   safely_cast_string_any(std::any const& a);
-RationalTime  safely_cast_rational_time_any(std::any const& a);
-TimeRange     safely_cast_time_range_any(std::any const& a);
-TimeTransform safely_cast_time_transform_any(std::any const& a);
-IMATH_NAMESPACE::V2d    safely_cast_point_any(std::any const& a);
-IMATH_NAMESPACE::Box2d  safely_cast_box_any(std::any const& a);
-=======
-bool                   safely_cast_bool_any(any const& a);
-int                    safely_cast_int_any(any const& a);
-int64_t                safely_cast_int64_any(any const& a);
-uint64_t               safely_cast_uint64_any(any const& a);
-double                 safely_cast_double_any(any const& a);
-std::string            safely_cast_string_any(any const& a);
-RationalTime           safely_cast_rational_time_any(any const& a);
-TimeRange              safely_cast_time_range_any(any const& a);
-TimeTransform          safely_cast_time_transform_any(any const& a);
-IMATH_NAMESPACE::V2d   safely_cast_point_any(any const& a);
-IMATH_NAMESPACE::Box2d safely_cast_box_any(any const& a);
->>>>>>> 17e92975
+bool                   safely_cast_bool_any(std::any const& a);
+int                    safely_cast_int_any(std::any const& a);
+int64_t                safely_cast_int64_any(std::any const& a);
+uint64_t               safely_cast_uint64_any(std::any const& a);
+double                 safely_cast_double_any(std::any const& a);
+std::string            safely_cast_string_any(std::any const& a);
+RationalTime           safely_cast_rational_time_any(std::any const& a);
+TimeRange              safely_cast_time_range_any(std::any const& a);
+TimeTransform          safely_cast_time_transform_any(std::any const& a);
+IMATH_NAMESPACE::V2d   safely_cast_point_any(std::any const& a);
+IMATH_NAMESPACE::Box2d safely_cast_box_any(std::any const& a);
 
 SerializableObject* safely_cast_retainer_any(std::any const& a);
 
