// SPDX-License-Identifier: Apache-2.0
// Copyright Contributors to the OpenTimelineIO project

#pragma once

#include "opentime/rationalTime.h"
#include "opentime/timeRange.h"
#include "opentime/timeTransform.h"
#include "opentimelineio/anyDictionary.h"
#include "opentimelineio/anyVector.h"
#include "opentimelineio/errorStatus.h"
#include "opentimelineio/typeRegistry.h"
#include "opentimelineio/version.h"

#include "ImathBox.h"
#include "serialization.h"

#include <list>
#include <optional>
#include <unordered_map>

namespace opentimelineio { namespace OPENTIMELINEIO_VERSION {

class CloningEncoder;

class SerializableObject
{
public:
    struct Schema
    {
        static auto constexpr name   = "SerializableObject";
        static int constexpr version = 1;
    };

    SerializableObject();

    /**
     * You cannot directly delete a SerializableObject* (or, hopefully, anything
     * derived from it, as all derivations are required to protect the destructor).
     *
     * Instead, call the member function possibly_delete(), which deletes the object
     * (and, recursively, the objects owned by this object), provided the objects
     * are not under external management (e.g. prevented from being deleted because an
     * external scripting system is holding a reference to them).
     */
    bool possibly_delete();

    bool to_json_file(
        std::string const&        file_name,
        ErrorStatus*              error_status             = nullptr,
        const schema_version_map* target_family_label_spec = nullptr,
        int                       indent                   = 4) const;

    std::string to_json_string(
        ErrorStatus*              error_status             = nullptr,
        const schema_version_map* target_family_label_spec = nullptr,
        int                       indent                   = 4) const;

    static SerializableObject* from_json_file(
        std::string const& file_name,
        ErrorStatus*       error_status = nullptr);
    static SerializableObject* from_json_string(
        std::string const& input,
        ErrorStatus*       error_status = nullptr);

    bool is_equivalent_to(SerializableObject const& other) const;

    // Makes a (deep) clone of this instance.
    //
    // Descendent SerializableObjects are cloned as well.
    // If the operation fails, nullptr is returned and error_status
    // is set appropriately.
    SerializableObject* clone(ErrorStatus* error_status = nullptr) const;

    // Allow external system (e.g. Python, Swift) to add serializable fields
    // on the fly.  C++ implementations should have no need for this functionality.
    AnyDictionary& dynamic_fields() { return _dynamic_fields; }

    template <typename T = SerializableObject>
    struct Retainer;

    class Reader
    {
    public:
        void debug_dict()
        {
            for (auto e: _dict)
            {
                printf("Key: %s\n", e.first.c_str());
            }
        }

        bool read(std::string const& key, bool* dest);
        bool read(std::string const& key, int* dest);
        bool read(std::string const& key, double* dest);
        bool read(std::string const& key, std::string* dest);
        bool read(std::string const& key, RationalTime* dest);
        bool read(std::string const& key, TimeRange* dest);
        bool read(std::string const& key, class TimeTransform* dest);
        bool read(std::string const& key, IMATH_NAMESPACE::V2d* value);
        bool read(std::string const& key, IMATH_NAMESPACE::Box2d* value);
        bool read(std::string const& key, AnyVector* dest);
        bool read(std::string const& key, AnyDictionary* dest);
        bool read(std::string const& key, std::any* dest);

<<<<<<< HEAD
        bool read(std::string const& key, std::optional<bool>* dest);
        bool read(std::string const& key, std::optional<int>* dest);
        bool read(std::string const& key, std::optional<double>* dest);
        bool read(std::string const& key, std::optional<RationalTime>* dest);
        bool read(std::string const& key, std::optional<TimeRange>* dest);
        bool read(std::string const& key, std::optional<TimeTransform>* dest);
        bool read(std::string const& key, std::optional<Imath::Box2d>* value);
=======
        bool read(std::string const& key, optional<bool>* dest);
        bool read(std::string const& key, optional<int>* dest);
        bool read(std::string const& key, optional<double>* dest);
        bool read(std::string const& key, optional<RationalTime>* dest);
        bool read(std::string const& key, optional<TimeRange>* dest);
        bool read(std::string const& key, optional<TimeTransform>* dest);
        bool read(std::string const& key, optional<IMATH_NAMESPACE::Box2d>* value);
>>>>>>> 45c6cfdd

        // skipping std::string because we translate null into the empty
        // string, so the conversion is somewhat ambiguous

        // no other optionals are allowed:
        template <typename T>
        bool read(std::string const& key, std::optional<T>* dest) = delete;

        template <typename T>
        bool read(std::string const& key, T* dest)
        {
            std::any a;
            return read(key, &a) && _from_any(a, dest);
        }

        template <typename T>
        bool read(std::string const& key, Retainer<T>* dest)
        {
            SerializableObject* so;
            if (!read(key, &so))
            {
                return false;
            }

            if (!so)
            {
                *dest = Retainer<T>();
                return true;
            }

            if (T* tso = dynamic_cast<T*>(so))
            {
                *dest = Retainer<T>(tso);
                return true;
            }

            _error(ErrorStatus(
                ErrorStatus::TYPE_MISMATCH,
                std::string(
                    "Expected object of type "
                    + fwd_type_name_for_error_message(typeid(T))
                    + "; read type " + fwd_type_name_for_error_message(so)
                    + " instead")));
            return false;
        }

        bool has_key(std::string const& key)
        {
            return _dict.find(key) != _dict.end();
        }

        template <typename T>
        bool read_if_present(std::string const& key, T* dest)
        {
            return has_key(key) ? read(key, dest) : true;
        }

        void error(ErrorStatus const& error_status) { _error(error_status); }

    private:
        typedef std::function<void(ErrorStatus const&)> error_function_t;

        // forward functions to keep stringUtils.h private
        static std::string
        fwd_type_name_for_error_message(std::type_info const&);
        static std::string fwd_type_name_for_error_message(std::any const& a);
        static std::string
        fwd_type_name_for_error_message(class SerializableObject*);

        struct _Resolver
        {
            std::map<SerializableObject*, AnyDictionary> data_for_object;
            std::map<std::string, SerializableObject*>   object_for_id;
            std::map<SerializableObject*, int>           line_number_for_object;

            void finalize(error_function_t error_function)
            {
                for (auto e: data_for_object)
                {
                    int line_number = line_number_for_object[e.first];
                    Reader::_fix_reference_ids(
                        e.second,
                        error_function,
                        *this,
                        line_number);
                    Reader r(e.second, error_function, e.first, line_number);
                    e.first->read_from(r);
                }
            }
        };

        std::any _decode(_Resolver& resolver);

        template <typename T>
        bool _from_any(std::any const& source, std::vector<T>* dest)
        {
            if (!_type_check(typeid(AnyVector), source.type()))
            {
                return false;
            }

            AnyVector const& av = std::any_cast<AnyVector const&>(source);
            std::vector<T>   result;
            result.reserve(av.size());

            for (auto e: av)
            {
                T elem;
                if (!_from_any(e, &elem))
                {
                    break;
                }

                result.emplace_back(elem);
            }

            dest->swap(result);
            return true;
        }

        template <typename T>
        bool _from_any(std::any const& source, std::list<T>* dest)
        {
            if (!_type_check(typeid(AnyVector), source.type()))
            {
                return false;
            }

            AnyVector const& av = std::any_cast<AnyVector const&>(source);
            std::list<T>     result;

            for (auto e: av)
            {
                T elem;
                if (!_from_any(e, &elem))
                {
                    break;
                }

                result.emplace_back(elem);
            }

            dest->swap(result);
            return true;
        }

        template <typename T>
        bool _from_any(std::any const& source, std::map<std::string, T>* dest)
        {
            if (!_type_check(typeid(AnyDictionary), source.type()))
            {
                return false;
            }

            AnyDictionary const& dict = std::any_cast<AnyDictionary const&>(source);
            std::map<std::string, T> result;

            for (auto e: dict)
            {
                T elem;
                if (!_from_any(e.second, &elem))
                {
                    break;
                }

                result.emplace(e.first, elem);
            }

            dest->swap(result);
            return true;
        }

        template <typename T>
        bool _from_any(std::any const& source, T** dest)
        {
            if (source.type() == typeid(void))
            {
                *dest = nullptr;
                return true;
            }

            if (!_type_check_so(typeid(Retainer<>), source.type(), typeid(T)))
            {
                return false;
            }

            SerializableObject* so =
                std::any_cast<SerializableObject::Retainer<>>(source).value;
            if (!so)
            {
                *dest = nullptr;
            }
            else if (T* tptr = dynamic_cast<T*>(so))
            {
                *dest = tptr;
            }
            else
            {
                _type_check_so(typeid(T), typeid(*so), typeid(T));
                return false;
            }
            return true;
        }

        template <typename T>
        bool _from_any(std::any const& source, Retainer<T>* dest)
        {
            if (!_type_check_so(typeid(Retainer<>), source.type(), typeid(T)))
            {
                return false;
            }

            Retainer<> const& rso = std::any_cast<Retainer<> const&>(source);
            if (!rso.value)
            {
                *dest = Retainer<T>(nullptr);
                return true;
            }
            else if (T* tptr = dynamic_cast<T*>(rso.value))
            {
                *dest = Retainer<T>(tptr);
                return true;
            }

            _type_check_so(typeid(T), typeid(*rso.value), typeid(T));
            return false;
        }

        template <typename T>
        bool _from_any(std::any const& source, T* dest)
        {
            if (!_type_check(typeid(T), source.type()))
            {
                return false;
            }

            *dest = std::any_cast<T>(source);
            return true;
        }

        Reader(
            AnyDictionary&,
            error_function_t const& error_function,
            SerializableObject*     source,
            int                     line_number = -1);

        void _error(ErrorStatus const& error_status);

        template <typename T>
        bool _fetch(std::string const& key, T* dest, bool* had_null = nullptr);

        template <typename T>
        bool _read_optional(std::string const& key, std::optional<T>* value);

        bool _fetch(std::string const& key, int64_t* dest);
        bool _fetch(std::string const& key, double* dest);
        bool _fetch(std::string const& key, SerializableObject** dest);
        bool
        _type_check(std::type_info const& wanted, std::type_info const& found);
        bool _type_check_so(
            std::type_info const& wanted,
            std::type_info const& found,
            std::type_info const& so_type);

        static void _fix_reference_ids(
            AnyDictionary&,
            error_function_t const& error_function,
            _Resolver&,
            int line_number);
        static void _fix_reference_ids(
            std::any&,
            error_function_t const& error_function,
            _Resolver&,
            int line_number);

        Reader(Reader const&)           = delete;
        Reader operator=(Reader const&) = delete;

        AnyDictionary           _dict;
        error_function_t const& _error_function;
        SerializableObject*     _source;
        int                     _line_number;

        friend class UnknownSchema;
        friend class JSONDecoder;
        friend class CloningEncoder;
        friend class SerializableObject;
        friend class TypeRegistry;
    };

    class Writer
    {
    public:
        static bool write_root(
            std::any const&           value,
            class Encoder&            encoder,
            const schema_version_map* downgrade_version_manifest = nullptr,
            ErrorStatus*              error_status               = nullptr);

        void write(std::string const& key, bool value);
        void write(std::string const& key, int64_t value);
        void write(std::string const& key, double value);
        void write(std::string const& key, std::string const& value);
        void write(std::string const& key, RationalTime value);
        void write(std::string const& key, TimeRange value);
<<<<<<< HEAD
        void write(std::string const& key, Imath::V2d value);
        void write(std::string const& key, Imath::Box2d value);
        void write(std::string const& key, std::optional<RationalTime> value);
        void write(std::string const& key, std::optional<TimeRange> value);
        void write(std::string const& key, std::optional<Imath::Box2d> value);
=======
        void write(std::string const& key, IMATH_NAMESPACE::V2d value);
        void write(std::string const& key, IMATH_NAMESPACE::Box2d value);
        void write(std::string const& key, optional<RationalTime> value);
        void write(std::string const& key, optional<TimeRange> value);
        void write(std::string const& key, optional<IMATH_NAMESPACE::Box2d> value);
>>>>>>> 45c6cfdd
        void write(std::string const& key, class TimeTransform value);
        void write(std::string const& key, SerializableObject const* value);
        void write(std::string const& key, SerializableObject* value)
        {
            write(key, (SerializableObject const*) (value));
        }
        void write(std::string const& key, AnyDictionary const& value);
        void write(std::string const& key, AnyVector const& value);
        void write(std::string const& key, std::any const& value);

        template <typename T>
        void write(std::string const& key, T const& value)
        {
            write(key, _to_any(value));
        }

        template <typename T>
        void write(std::string const& key, Retainer<T> const& retainer)
        {
            write(key, retainer.value);
        }

    private:
        ///@{
        /** Convience routines for converting various STL structures of specific
          types to a parallel hierarchy holding anys!. */

        template <typename T>
        static std::any _to_any(std::vector<T> const& value)
        {
            AnyVector av;
            av.reserve(value.size());

            for (const auto& e: value)
            {
                av.emplace_back(_to_any(e));
            }

            return std::any(std::move(av));
        }

        template <typename T>
        static std::any _to_any(std::map<std::string, T> const& value)
        {
            AnyDictionary am;
            for (const auto& e: value)
            {
                am.emplace(e.first, _to_any(e.second));
            }

            return std::any(std::move(am));
        }

        template <typename T>
        static std::any _to_any(std::list<T> const& value)
        {
            AnyVector av;
            av.reserve(value.size());

            for (const auto& e: value)
            {
                av.emplace_back(_to_any(e));
            }

            return std::any(std::move(av));
        }

        template <typename T>
        static std::any _to_any(T const* value)
        {
            SerializableObject* so = (SerializableObject*) value;
            return std::any(SerializableObject::Retainer<>(so));
        }

        template <typename T>
        static std::any _to_any(T* value)
        {
            SerializableObject* so = (SerializableObject*) value;
            return std::any(SerializableObject::Retainer<>(so));
        }

        template <typename T>
        static std::any _to_any(Retainer<T> const& value)
        {
            SerializableObject* so = value.value;
            return std::any(SerializableObject::Retainer<>(so));
        }

        template <typename T>
        static std::any _to_any(T const& value)
        {
            return std::any(value);
        }
        ///@}

        Writer(
            class Encoder&            encoder,
            const schema_version_map* downgrade_version_manifest)
            : _encoder(encoder)
            , _downgrade_version_manifest(downgrade_version_manifest)

        {
            _build_dispatch_tables();
        }

        ~Writer();

        Writer(Writer const&)           = delete;
        Writer operator=(Writer const&) = delete;

        void _build_dispatch_tables();
        void _write(std::string const& key, std::any const& value);
        void _encoder_write_key(std::string const& key);

        bool _any_dict_equals(std::any const& lhs, std::any const& rhs);
        bool _any_array_equals(std::any const& lhs, std::any const& rhs);
        bool _any_equals(std::any const& lhs, std::any const& rhs);

        std::string _no_key;
        std::unordered_map<
            std::type_info const*,
            std::function<void(std::any const&)>>
            _write_dispatch_table;
        std::unordered_map<
            std::type_info const*,
            std::function<bool(std::any const&, std::any const&)>>
            _equality_dispatch_table;

        std::unordered_map<std::string, std::function<void(std::any const&)>>
            _write_dispatch_table_by_name;
        std::unordered_map<SerializableObject const*, std::string>
                                             _id_for_object;
        std::unordered_map<std::string, int> _next_id_for_type;

        Writer*         _child_writer          = nullptr;
        CloningEncoder* _child_cloning_encoder = nullptr;

        class Encoder&            _encoder;
        const schema_version_map* _downgrade_version_manifest;
        friend class SerializableObject;
    };

    virtual bool read_from(Reader&);
    virtual void write_to(Writer&) const;

    virtual bool is_unknown_schema() const;

    std::string schema_name() const { return _type_record()->schema_name; }

    int schema_version() const { return _type_record()->schema_version; }

    template <typename T>
    struct Retainer
    {
        operator T*() const noexcept { return value; }

        T* operator->() const noexcept { return value; }

        operator bool() const noexcept { return value != nullptr; }

        Retainer(T const* so = nullptr)
            : value((T*) so)
        {
            if (value)
                value->_managed_retain();
        }

        Retainer(Retainer const& rhs)
            : value(rhs.value)
        {
            if (value)
                value->_managed_retain();
        }

        Retainer& operator=(Retainer const& rhs)
        {
            if (rhs.value)
                rhs.value->_managed_retain();
            if (value)
                value->_managed_release();
            value = rhs.value;
            return *this;
        }

        ~Retainer()
        {
            if (value)
                value->_managed_release();
        }

        T* take_value()
        {
            if (!value)
                return nullptr;

            T* ptr = value;
            value  = nullptr;
            ptr->_managed_ref_count--;
            return ptr;
        }

        T* value;
    };

protected:
    virtual ~SerializableObject();

    virtual bool _is_deletable();

    virtual std::string _schema_name_for_reference() const;

private:
    SerializableObject(SerializableObject const&)            = delete;
    SerializableObject& operator=(SerializableObject const&) = delete;
    template <typename T>
    friend struct Retainer;

    void _managed_retain();
    void _managed_release();

public:
    struct ReferenceId
    {
        std::string id;
        friend bool operator==(ReferenceId lhs, ReferenceId rhs)
        {
            return lhs.id == rhs.id;
        }
    };

    void install_external_keepalive_monitor(
        std::function<void()> monitor,
        bool                  apply_now);

    int current_ref_count() const;

    struct UnknownType
    {
        std::string type_name;
    };

private:
    void _set_type_record(TypeRegistry::_TypeRecord const* type_record)
    {
        _cached_type_record = type_record;
    }

    TypeRegistry::_TypeRecord const* _type_record() const;

    mutable TypeRegistry::_TypeRecord const* _cached_type_record;
    int                                      _managed_ref_count;
    std::function<void()>                    _external_keepalive_monitor;

    mutable std::mutex _mutex;

    AnyDictionary _dynamic_fields;
    friend class TypeRegistry;
};

template <class T, class U>
SerializableObject::Retainer<T>
dynamic_retainer_cast(SerializableObject::Retainer<U> const& retainer)
{
    return dynamic_cast<T*>(retainer.value);
}

}} // namespace opentimelineio::OPENTIMELINEIO_VERSION<|MERGE_RESOLUTION|>--- conflicted
+++ resolved
@@ -103,23 +103,13 @@
         bool read(std::string const& key, AnyDictionary* dest);
         bool read(std::string const& key, std::any* dest);
 
-<<<<<<< HEAD
         bool read(std::string const& key, std::optional<bool>* dest);
         bool read(std::string const& key, std::optional<int>* dest);
         bool read(std::string const& key, std::optional<double>* dest);
         bool read(std::string const& key, std::optional<RationalTime>* dest);
         bool read(std::string const& key, std::optional<TimeRange>* dest);
         bool read(std::string const& key, std::optional<TimeTransform>* dest);
-        bool read(std::string const& key, std::optional<Imath::Box2d>* value);
-=======
-        bool read(std::string const& key, optional<bool>* dest);
-        bool read(std::string const& key, optional<int>* dest);
-        bool read(std::string const& key, optional<double>* dest);
-        bool read(std::string const& key, optional<RationalTime>* dest);
-        bool read(std::string const& key, optional<TimeRange>* dest);
-        bool read(std::string const& key, optional<TimeTransform>* dest);
-        bool read(std::string const& key, optional<IMATH_NAMESPACE::Box2d>* value);
->>>>>>> 45c6cfdd
+        bool read(std::string const& key, std::optional<IMATH_NAMESPACE::Box2d>* value);
 
         // skipping std::string because we translate null into the empty
         // string, so the conversion is somewhat ambiguous
@@ -425,19 +415,11 @@
         void write(std::string const& key, std::string const& value);
         void write(std::string const& key, RationalTime value);
         void write(std::string const& key, TimeRange value);
-<<<<<<< HEAD
-        void write(std::string const& key, Imath::V2d value);
-        void write(std::string const& key, Imath::Box2d value);
+        void write(std::string const& key, IMATH_NAMESPACE::V2d value);
+        void write(std::string const& key, IMATH_NAMESPACE::Box2d value);
         void write(std::string const& key, std::optional<RationalTime> value);
         void write(std::string const& key, std::optional<TimeRange> value);
-        void write(std::string const& key, std::optional<Imath::Box2d> value);
-=======
-        void write(std::string const& key, IMATH_NAMESPACE::V2d value);
-        void write(std::string const& key, IMATH_NAMESPACE::Box2d value);
-        void write(std::string const& key, optional<RationalTime> value);
-        void write(std::string const& key, optional<TimeRange> value);
-        void write(std::string const& key, optional<IMATH_NAMESPACE::Box2d> value);
->>>>>>> 45c6cfdd
+        void write(std::string const& key, std::optional<IMATH_NAMESPACE::Box2d> value);
         void write(std::string const& key, class TimeTransform value);
         void write(std::string const& key, SerializableObject const* value);
         void write(std::string const& key, SerializableObject* value)
