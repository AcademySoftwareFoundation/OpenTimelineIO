--- conflicted
+++ resolved
@@ -689,19 +689,11 @@
     wt[&typeid(TimeTransform)] = [this](std::any const& value) {
         _encoder.write_value(std::any_cast<TimeTransform const&>(value));
     };
-<<<<<<< HEAD
-    wt[&typeid(Imath::V2d)] = [this](std::any const& value) {
-        _encoder.write_value(std::any_cast<Imath::V2d const&>(value));
-    };
-    wt[&typeid(Imath::Box2d)] = [this](std::any const& value) {
-        _encoder.write_value(std::any_cast<Imath::Box2d const&>(value));
-=======
-    wt[&typeid(IMATH_NAMESPACE::V2d)] = [this](any const& value) {
-        _encoder.write_value(any_cast<IMATH_NAMESPACE::V2d const&>(value));
-    };
-    wt[&typeid(IMATH_NAMESPACE::Box2d)] = [this](any const& value) {
-        _encoder.write_value(any_cast<IMATH_NAMESPACE::Box2d const&>(value));
->>>>>>> 45c6cfdd
+    wt[&typeid(IMATH_NAMESPACE::V2d)] = [this](std::any const& value) {
+        _encoder.write_value(std::any_cast<IMATH_NAMESPACE::V2d const&>(value));
+    };
+    wt[&typeid(IMATH_NAMESPACE::Box2d)] = [this](std::any const& value) {
+        _encoder.write_value(std::any_cast<IMATH_NAMESPACE::Box2d const&>(value));
     };
 
     /*
@@ -904,13 +896,8 @@
 
 void
 SerializableObject::Writer::write(
-<<<<<<< HEAD
-    std::string const&          key,
-    std::optional<Imath::Box2d> value)
-=======
-    std::string const&     key,
-    optional<IMATH_NAMESPACE::Box2d> value)
->>>>>>> 45c6cfdd
+    std::string const&                    key,
+    std::optional<IMATH_NAMESPACE::Box2d> value)
 {
     _encoder_write_key(key);
     value ? _encoder.write_value(*value) : _encoder.write_null_value();
@@ -1228,13 +1215,8 @@
 
 // to json_string
 std::string
-<<<<<<< HEAD
-serialize_json_to_string(
+serialize_json_to_string_pretty(
     const std::any&           value,
-=======
-serialize_json_to_string_pretty(
-    const any&                value,
->>>>>>> 45c6cfdd
     const schema_version_map* schema_version_targets,
     ErrorStatus*              error_status,
     int                       indent)
@@ -1268,7 +1250,7 @@
 // to json_string
 std::string
 serialize_json_to_string_compact(
-    const any&                value,
+    const std::any&           value,
     const schema_version_map* schema_version_targets,
     ErrorStatus*              error_status)
 {
@@ -1299,7 +1281,7 @@
 // to json_string
 std::string
 serialize_json_to_string(
-    const any&                value,
+    const std::any&           value,
     const schema_version_map* schema_version_targets,
     ErrorStatus*              error_status,
     int                       indent)
