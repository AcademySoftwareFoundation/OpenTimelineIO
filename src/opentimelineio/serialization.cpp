--- conflicted
+++ resolved
@@ -898,13 +898,8 @@
 
 void
 SerializableObject::Writer::write(
-<<<<<<< HEAD
     std::string const&                    key,
     std::optional<IMATH_NAMESPACE::Box2d> value)
-=======
-    std::string const&               key,
-    optional<IMATH_NAMESPACE::Box2d> value)
->>>>>>> 17e92975
 {
     _encoder_write_key(key);
     value ? _encoder.write_value(*value) : _encoder.write_null_value();
