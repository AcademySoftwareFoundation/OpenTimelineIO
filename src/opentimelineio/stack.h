// SPDX-License-Identifier: Apache-2.0
// Copyright Contributors to the OpenTimelineIO project

#pragma once

#include "opentimelineio/composition.h"
#include "opentimelineio/version.h"

namespace opentimelineio { namespace OPENTIMELINEIO_VERSION {

class Clip;

class Stack : public Composition
{
public:
    struct Schema
    {
        static auto constexpr name   = "Stack";
        static int constexpr version = 1;
    };

    using Parent = Composition;

    Stack(
        std::string const&               name         = std::string(),
        std::optional<TimeRange> const&  source_range = std::nullopt,
        AnyDictionary const&             metadata     = AnyDictionary(),
        std::vector<Effect*> const&      effects      = std::vector<Effect*>(),
        std::vector<Marker*> const&      markers      = std::vector<Marker*>());

    TimeRange range_of_child_at_index(
        int          index,
        ErrorStatus* error_status = nullptr) const override;
    TimeRange trimmed_range_of_child_at_index(
        int          index,
        ErrorStatus* error_status = nullptr) const override;
    TimeRange
    available_range(ErrorStatus* error_status = nullptr) const override;

    std::map<Composable*, TimeRange>
    range_of_all_children(ErrorStatus* error_status = nullptr) const override;

<<<<<<< HEAD
    std::optional<Imath::Box2d>
=======
    optional<IMATH_NAMESPACE::Box2d>
>>>>>>> 45c6cfdd
    available_image_bounds(ErrorStatus* error_status) const override;

    // Find child clips.
    //
    // An optional search_range may be provided to limit the search.
    //
    // The search is recursive unless shallow_search is set to true.
    std::vector<Retainer<Clip>> find_clips(
        ErrorStatus*                    error_status   = nullptr,
        std::optional<TimeRange> const& search_range   = std::nullopt,
        bool                            shallow_search = false) const;

protected:
    virtual ~Stack();

    std::string composition_kind() const override;

    bool read_from(Reader&) override;
    void write_to(Writer&) const override;
};

}} // namespace opentimelineio::OPENTIMELINEIO_VERSION<|MERGE_RESOLUTION|>--- conflicted
+++ resolved
@@ -40,11 +40,7 @@
     std::map<Composable*, TimeRange>
     range_of_all_children(ErrorStatus* error_status = nullptr) const override;
 
-<<<<<<< HEAD
-    std::optional<Imath::Box2d>
-=======
-    optional<IMATH_NAMESPACE::Box2d>
->>>>>>> 45c6cfdd
+    std::optional<IMATH_NAMESPACE::Box2d>
     available_image_bounds(ErrorStatus* error_status) const override;
 
     // Find child clips.
