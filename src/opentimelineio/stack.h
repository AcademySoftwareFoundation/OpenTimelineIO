--- conflicted
+++ resolved
@@ -40,13 +40,8 @@
     std::map<Composable*, TimeRange>
     range_of_all_children(ErrorStatus* error_status = nullptr) const override;
 
-<<<<<<< HEAD
     std::optional<Imath::Box2d>
-    available_image_bounds(ErrorStatus* error_status) const;
-=======
-    optional<Imath::Box2d>
     available_image_bounds(ErrorStatus* error_status) const override;
->>>>>>> f7b58559
 
     // Find child clips.
     //
