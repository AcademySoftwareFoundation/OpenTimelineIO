// SPDX-License-Identifier: Apache-2.0
// Copyright Contributors to the OpenTimelineIO project

#pragma once

#include "opentimelineio/serializableObjectWithMetadata.h"
#include "opentimelineio/stack.h"
#include "opentimelineio/track.h"
#include "opentimelineio/version.h"

namespace opentimelineio { namespace OPENTIMELINEIO_VERSION {

class Clip;

class Timeline : public SerializableObjectWithMetadata
{
public:
    struct Schema
    {
        static auto constexpr name   = "Timeline";
        static int constexpr version = 1;
    };

    using Parent = SerializableObjectWithMetadata;

    Timeline(
        std::string const&          name              = std::string(),
        std::optional<RationalTime> global_start_time = std::nullopt,
        AnyDictionary const&        metadata          = AnyDictionary());

    Stack* tracks() const noexcept { return _tracks; }

    /*
    Stack* tracks() {
        return _tracks;
    }*/

    void set_tracks(Stack* stack);

    std::optional<RationalTime> global_start_time() const noexcept
    {
        return _global_start_time;
    }

    void set_global_start_time(std::optional<RationalTime> const& global_start_time)
    {
        _global_start_time = global_start_time;
    }

    RationalTime duration(ErrorStatus* error_status = nullptr) const
    {
        return _tracks.value->duration(error_status);
    }

    TimeRange range_of_child(
        Composable const* child,
        ErrorStatus*      error_status = nullptr) const
    {
        return _tracks.value->range_of_child(child, error_status);
    }

    std::vector<Track*> audio_tracks() const;
    std::vector<Track*> video_tracks() const;

    // Find child clips.
    //
    // An optional search_range may be provided to limit the search.
    //
    // The search is recursive unless shallow_search is set to true.
    std::vector<Retainer<Clip>> find_clips(
        ErrorStatus*                    error_status   = nullptr,
        std::optional<TimeRange> const& search_range   = std::nullopt,
        bool                            shallow_search = false) const;

    // Find child objects that match the given template type.
    //
    // An optional search_time may be provided to limit the search.
    //
    // The search is recursive unless shallow_search is set to true.
    template <typename T = Composable>
    std::vector<Retainer<T>> find_children(
        ErrorStatus*             error_status   = nullptr,
        std::optional<TimeRange> search_range   = std::nullopt,
        bool                     shallow_search = false) const;

<<<<<<< HEAD
    std::optional<Imath::Box2d>
=======
    optional<IMATH_NAMESPACE::Box2d>
>>>>>>> 45c6cfdd
    available_image_bounds(ErrorStatus* error_status) const
    {
        return _tracks.value->available_image_bounds(error_status);
    }

protected:
    virtual ~Timeline();

    bool read_from(Reader&) override;
    void write_to(Writer&) const override;

private:
    std::optional<RationalTime> _global_start_time;
    Retainer<Stack>             _tracks;
};

template <typename T>
inline std::vector<SerializableObject::Retainer<T>>
Timeline::find_children(
    ErrorStatus*             error_status,
    std::optional<TimeRange> search_range,
    bool                     shallow_search) const
{
    return _tracks.value->find_children<T>(
        error_status,
        search_range,
        shallow_search);
}

}} // namespace opentimelineio::OPENTIMELINEIO_VERSION<|MERGE_RESOLUTION|>--- conflicted
+++ resolved
@@ -83,11 +83,7 @@
         std::optional<TimeRange> search_range   = std::nullopt,
         bool                     shallow_search = false) const;
 
-<<<<<<< HEAD
-    std::optional<Imath::Box2d>
-=======
-    optional<IMATH_NAMESPACE::Box2d>
->>>>>>> 45c6cfdd
+    std::optional<IMATH_NAMESPACE::Box2d>
     available_image_bounds(ErrorStatus* error_status) const
     {
         return _tracks.value->available_image_bounds(error_status);
