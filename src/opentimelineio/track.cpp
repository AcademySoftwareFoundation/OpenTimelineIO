// SPDX-License-Identifier: Apache-2.0
// Copyright Contributors to the OpenTimelineIO project

#include "opentimelineio/track.h"
#include "opentimelineio/clip.h"
#include "opentimelineio/gap.h"
#include "opentimelineio/transition.h"
#include "opentimelineio/vectorIndexing.h"

namespace opentimelineio { namespace OPENTIMELINEIO_VERSION {

Track::Track(
    std::string const&              name,
    std::optional<TimeRange> const& source_range,
    std::string const&              kind,
    AnyDictionary const&            metadata)
    : Parent(name, source_range, metadata)
    , _kind(kind)
{}

Track::~Track()
{}

std::string
Track::composition_kind() const
{
    static std::string kind = "Track";
    return kind;
}

bool
Track::read_from(Reader& reader)
{
    return reader.read("kind", &_kind) && Parent::read_from(reader);
}

void
Track::write_to(Writer& writer) const
{
    Parent::write_to(writer);
    writer.write("kind", _kind);
}

TimeRange
Track::range_of_child_at_index(int index, ErrorStatus* error_status) const
{
    index = adjusted_vector_index(index, children());
    if (index < 0 || index >= int(children().size()))
    {
        if (error_status)
        {
            *error_status = ErrorStatus::ILLEGAL_INDEX;
        }
        return TimeRange();
    }

    Composable*  child          = children()[index];
    RationalTime child_duration = child->duration(error_status);
    if (is_error(error_status))
    {
        return TimeRange();
    }

    RationalTime start_time(0, child_duration.rate());

    for (int i = 0; i < index; i++)
    {
        Composable* child2 = children()[i];
        if (!child2->overlapping())
        {
            start_time += children()[i]->duration(error_status);
        }
        if (is_error(error_status))
        {
            return TimeRange();
        }
    }

    if (auto transition = dynamic_cast<Transition*>(child))
    {
        start_time -= transition->in_offset();
    }

    return TimeRange(start_time, child_duration);
}

TimeRange
Track::trimmed_range_of_child_at_index(int index, ErrorStatus* error_status)
    const
{
    auto child_range = range_of_child_at_index(index, error_status);
    if (is_error(error_status))
    {
        return child_range;
    }

    auto trimmed_range = trim_child_range(child_range);
    if (!trimmed_range)
    {
        if (error_status)
        {
            *error_status = ErrorStatus::INVALID_TIME_RANGE;
        }
        return TimeRange();
    }

    return *trimmed_range;
}

TimeRange
Track::available_range(ErrorStatus* error_status) const
{
    RationalTime duration;
    for (const auto& child: children())
    {
        if (auto item = dynamic_retainer_cast<Item>(child))
        {
            duration += item->duration(error_status);
            if (is_error(error_status))
            {
                return TimeRange();
            }
        }
    }

    if (!children().empty())
    {
        if (auto transition =
                dynamic_retainer_cast<Transition>(children().front()))
        {
            duration += transition->in_offset();
        }
        if (auto transition =
                dynamic_retainer_cast<Transition>(children().back()))
        {
            duration += transition->out_offset();
        }
    }

    return TimeRange(RationalTime(0, duration.rate()), duration);
}

std::pair<std::optional<RationalTime>, std::optional<RationalTime>>
Track::handles_of_child(Composable const* child, ErrorStatus* error_status)
    const
{
    std::optional<RationalTime> head, tail;
    auto                        neighbors = neighbors_of(child, error_status);
    if (auto transition = dynamic_retainer_cast<Transition>(neighbors.first))
    {
        head = transition->in_offset();
    }
    if (auto transition = dynamic_retainer_cast<Transition>(neighbors.second))
    {
        tail = transition->out_offset();
    }
    return std::make_pair(head, tail);
}

std::pair<Composable::Retainer<Composable>, Composable::Retainer<Composable>>
Track::neighbors_of(
    Composable const* item,
    ErrorStatus*      error_status,
    NeighborGapPolicy insert_gap) const
{
    std::pair<Retainer<Composable>, Retainer<Composable>> result{ nullptr,
                                                                  nullptr };

    const int index = index_of_child(item, error_status);
    if (is_error(error_status))
    {
        return result;
    }

    if (index == 0)
    {
        if (insert_gap == NeighborGapPolicy::around_transitions)
        {
            if (auto transition = dynamic_cast<Transition const*>(item))
            {
                result.first = new Gap(TimeRange(
                    // fetch the rate from the offset on the transition
                    RationalTime(0, transition->in_offset().rate()),
                    transition->in_offset()));
            }
        }
    }
    else
    {
        result.first = children()[index - 1];
    }

    if (index == int(children().size()) - 1)
    {
        if (insert_gap == NeighborGapPolicy::around_transitions)
        {
            if (auto transition = dynamic_cast<Transition const*>(item))
            {
                result.second = new Gap(TimeRange(
                    // fetch the rate from the offset on the transition
                    RationalTime(0, transition->out_offset().rate()),
                    transition->out_offset()));
            }
        }
    }
    else
    {
        result.second = children()[index + 1];
    }

    return result;
}

std::map<Composable*, TimeRange>
Track::range_of_all_children(ErrorStatus* error_status) const
{
    std::map<Composable*, TimeRange> result;
    if (children().empty())
    {
        return result;
    }

    auto   first_child = children().front();
    double rate        = 1;

    if (auto transition = dynamic_retainer_cast<Transition>(first_child))
    {
        rate = transition->in_offset().rate();
    }
    else if (auto item = dynamic_retainer_cast<Item>(first_child))
    {
        rate = item->trimmed_range(error_status).duration().rate();
        if (is_error(error_status))
        {
            return result;
        }
    }

    RationalTime last_end_time(0, rate);
    for (const auto& child: children())
    {
        if (auto transition = dynamic_retainer_cast<Transition>(child))
        {
            result[child] = TimeRange(
                last_end_time - transition->in_offset(),
                transition->out_offset() + transition->in_offset());
        }
        else if (auto item = dynamic_retainer_cast<Item>(child))
        {
            auto last_range = TimeRange(
                last_end_time,
                item->trimmed_range(error_status).duration());
            result[child] = last_range;
            last_end_time = last_range.end_time_exclusive();
        }

        if (is_error(error_status))
        {
            return result;
        }
    }

    return result;
}

std::vector<SerializableObject::Retainer<Clip>>
Track::find_clips(
    ErrorStatus*                    error_status,
    std::optional<TimeRange> const& search_range,
    bool                            shallow_search) const
{
    return find_children<Clip>(error_status, search_range, shallow_search);
}

std::optional<IMATH_NAMESPACE::Box2d>
Track::available_image_bounds(ErrorStatus* error_status) const
{
<<<<<<< HEAD
    std::optional<IMATH_NAMESPACE::Box2d> box;
    bool                                  found_first_clip = false;
=======
    optional<IMATH_NAMESPACE::Box2d> box;
    bool                             found_first_clip = false;
>>>>>>> 17e92975
    for (const auto& child: children())
    {
        if (auto clip = dynamic_cast<Clip*>(child.value))
        {
            if (auto clip_box = clip->available_image_bounds(error_status))
            {
                if (clip_box)
                {
                    if (found_first_clip)
                    {
                        box->extendBy(*clip_box);
                    }
                    else
                    {
                        box              = clip_box;
                        found_first_clip = true;
                    }
                }
            }
            if (is_error(error_status))
            {
                return std::optional<IMATH_NAMESPACE::Box2d>();
            }
        }
    }
    return box;
}

}} // namespace opentimelineio::OPENTIMELINEIO_VERSION<|MERGE_RESOLUTION|>--- conflicted
+++ resolved
@@ -275,13 +275,8 @@
 std::optional<IMATH_NAMESPACE::Box2d>
 Track::available_image_bounds(ErrorStatus* error_status) const
 {
-<<<<<<< HEAD
     std::optional<IMATH_NAMESPACE::Box2d> box;
     bool                                  found_first_clip = false;
-=======
-    optional<IMATH_NAMESPACE::Box2d> box;
-    bool                             found_first_clip = false;
->>>>>>> 17e92975
     for (const auto& child: children())
     {
         if (auto clip = dynamic_cast<Clip*>(child.value))
