// SPDX-License-Identifier: Apache-2.0
// Copyright Contributors to the OpenTimelineIO project

#include "opentimelineio/track.h"
#include "opentimelineio/clip.h"
#include "opentimelineio/gap.h"
#include "opentimelineio/transition.h"
#include "opentimelineio/vectorIndexing.h"

namespace opentimelineio { namespace OPENTIMELINEIO_VERSION {

Track::Track(
    std::string const&              name,
    std::optional<TimeRange> const& source_range,
    std::string const&              kind,
    AnyDictionary const&            metadata)
    : Parent(name, source_range, metadata)
    , _kind(kind)
{}

Track::~Track()
{}

std::string
Track::composition_kind() const
{
    static std::string kind = "Track";
    return kind;
}

bool
Track::read_from(Reader& reader)
{
    return reader.read("kind", &_kind) && Parent::read_from(reader);
}

void
Track::write_to(Writer& writer) const
{
    Parent::write_to(writer);
    writer.write("kind", _kind);
}

TimeRange
Track::range_of_child_at_index(int index, ErrorStatus* error_status) const
{
    index = adjusted_vector_index(index, children());
    if (index < 0 || index >= int(children().size()))
    {
        if (error_status)
        {
            *error_status = ErrorStatus::ILLEGAL_INDEX;
        }
        return TimeRange();
    }

    Composable*  child          = children()[index];
    RationalTime child_duration = child->duration(error_status);
    if (is_error(error_status))
    {
        return TimeRange();
    }

    RationalTime start_time(0, child_duration.rate());

    for (int i = 0; i < index; i++)
    {
        Composable* child2 = children()[i];
        if (!child2->overlapping())
        {
            start_time += children()[i]->duration(error_status);
        }
        if (is_error(error_status))
        {
            return TimeRange();
        }
    }

    if (auto transition = dynamic_cast<Transition*>(child))
    {
        start_time -= transition->in_offset();
    }

    return TimeRange(start_time, child_duration);
}

TimeRange
Track::trimmed_range_of_child_at_index(int index, ErrorStatus* error_status)
    const
{
    auto child_range = range_of_child_at_index(index, error_status);
    if (is_error(error_status))
    {
        return child_range;
    }

    auto trimmed_range = trim_child_range(child_range);
    if (!trimmed_range)
    {
        if (error_status)
        {
            *error_status = ErrorStatus::INVALID_TIME_RANGE;
        }
        return TimeRange();
    }

    return *trimmed_range;
}

TimeRange
Track::available_range(ErrorStatus* error_status) const
{
    RationalTime duration;
    for (const auto& child: children())
    {
        if (auto item = dynamic_retainer_cast<Item>(child))
        {
            duration += item->duration(error_status);
            if (is_error(error_status))
            {
                return TimeRange();
            }
        }
    }

    if (!children().empty())
    {
        if (auto transition =
                dynamic_retainer_cast<Transition>(children().front()))
        {
            duration += transition->in_offset();
        }
        if (auto transition =
                dynamic_retainer_cast<Transition>(children().back()))
        {
            duration += transition->out_offset();
        }
    }

    return TimeRange(RationalTime(0, duration.rate()), duration);
}

std::pair<std::optional<RationalTime>, std::optional<RationalTime>>
Track::handles_of_child(Composable const* child, ErrorStatus* error_status)
    const
{
    std::optional<RationalTime> head, tail;
    auto                        neighbors = neighbors_of(child, error_status);
    if (auto transition = dynamic_retainer_cast<Transition>(neighbors.first))
    {
        head = transition->in_offset();
    }
    if (auto transition = dynamic_retainer_cast<Transition>(neighbors.second))
    {
        tail = transition->out_offset();
    }
    return std::make_pair(head, tail);
}

std::pair<Composable::Retainer<Composable>, Composable::Retainer<Composable>>
Track::neighbors_of(
    Composable const* item,
    ErrorStatus*      error_status,
    NeighborGapPolicy insert_gap) const
{
    std::pair<Retainer<Composable>, Retainer<Composable>> result{ nullptr,
                                                                  nullptr };

    auto index = _index_of_child(item, error_status);
    if (is_error(error_status))
    {
        return result;
    }

    if (index == 0)
    {
        if (insert_gap == NeighborGapPolicy::around_transitions)
        {
            if (auto transition = dynamic_cast<Transition const*>(item))
            {
                result.first = new Gap(TimeRange(
                    // fetch the rate from the offset on the transition
                    RationalTime(0, transition->in_offset().rate()),
                    transition->in_offset()));
            }
        }
    }
    else
    {
        result.first = children()[index - 1];
    }

    if (index == int(children().size()) - 1)
    {
        if (insert_gap == NeighborGapPolicy::around_transitions)
        {
            if (auto transition = dynamic_cast<Transition const*>(item))
            {
                result.second = new Gap(TimeRange(
                    // fetch the rate from the offset on the transition
                    RationalTime(0, transition->out_offset().rate()),
                    transition->out_offset()));
            }
        }
    }
    else
    {
        result.second = children()[index + 1];
    }

    return result;
}

std::map<Composable*, TimeRange>
Track::range_of_all_children(ErrorStatus* error_status) const
{
    std::map<Composable*, TimeRange> result;
    if (children().empty())
    {
        return result;
    }

    auto   first_child = children().front();
    double rate        = 1;

    if (auto transition = dynamic_retainer_cast<Transition>(first_child))
    {
        rate = transition->in_offset().rate();
    }
    else if (auto item = dynamic_retainer_cast<Item>(first_child))
    {
        rate = item->trimmed_range(error_status).duration().rate();
        if (is_error(error_status))
        {
            return result;
        }
    }

    RationalTime last_end_time(0, rate);
    for (const auto& child: children())
    {
        if (auto transition = dynamic_retainer_cast<Transition>(child))
        {
            result[child] = TimeRange(
                last_end_time - transition->in_offset(),
                transition->out_offset() + transition->in_offset());
        }
        else if (auto item = dynamic_retainer_cast<Item>(child))
        {
            auto last_range = TimeRange(
                last_end_time,
                item->trimmed_range(error_status).duration());
            result[child] = last_range;
            last_end_time = last_range.end_time_exclusive();
        }

        if (is_error(error_status))
        {
            return result;
        }
    }

    return result;
}

std::vector<SerializableObject::Retainer<Clip>>
Track::find_clips(
    ErrorStatus*                    error_status,
    std::optional<TimeRange> const& search_range,
    bool                            shallow_search) const
{
    return find_children<Clip>(error_status, search_range, shallow_search);
}

<<<<<<< HEAD
std::optional<Imath::Box2d>
Track::available_image_bounds(ErrorStatus* error_status) const
{
    std::optional<Imath::Box2d> box;
    bool                        found_first_clip = false;
=======
optional<IMATH_NAMESPACE::Box2d>
Track::available_image_bounds(ErrorStatus* error_status) const
{
    optional<IMATH_NAMESPACE::Box2d> box;
    bool                   found_first_clip = false;
>>>>>>> 45c6cfdd
    for (const auto& child: children())
    {
        if (auto clip = dynamic_cast<Clip*>(child.value))
        {
            if (auto clip_box = clip->available_image_bounds(error_status))
            {
                if (clip_box)
                {
                    if (found_first_clip)
                    {
                        box->extendBy(*clip_box);
                    }
                    else
                    {
                        box              = clip_box;
                        found_first_clip = true;
                    }
                }
            }
            if (is_error(error_status))
            {
<<<<<<< HEAD
                return std::optional<Imath::Box2d>();
=======
                return optional<IMATH_NAMESPACE::Box2d>();
>>>>>>> 45c6cfdd
            }
        }
    }
    return box;
}

}} // namespace opentimelineio::OPENTIMELINEIO_VERSION<|MERGE_RESOLUTION|>--- conflicted
+++ resolved
@@ -272,19 +272,11 @@
     return find_children<Clip>(error_status, search_range, shallow_search);
 }
 
-<<<<<<< HEAD
-std::optional<Imath::Box2d>
+std::optional<IMATH_NAMESPACE::Box2d>
 Track::available_image_bounds(ErrorStatus* error_status) const
 {
-    std::optional<Imath::Box2d> box;
-    bool                        found_first_clip = false;
-=======
-optional<IMATH_NAMESPACE::Box2d>
-Track::available_image_bounds(ErrorStatus* error_status) const
-{
-    optional<IMATH_NAMESPACE::Box2d> box;
-    bool                   found_first_clip = false;
->>>>>>> 45c6cfdd
+    std::optional<IMATH_NAMESPACE::Box2d> box;
+    bool                                  found_first_clip = false;
     for (const auto& child: children())
     {
         if (auto clip = dynamic_cast<Clip*>(child.value))
@@ -306,11 +298,7 @@
             }
             if (is_error(error_status))
             {
-<<<<<<< HEAD
-                return std::optional<Imath::Box2d>();
-=======
-                return optional<IMATH_NAMESPACE::Box2d>();
->>>>>>> 45c6cfdd
+                return std::optional<IMATH_NAMESPACE::Box2d>();
             }
         }
     }
