#include "opentimelineio/transformEffects.h"

namespace opentimelineio { namespace OPENTIMELINEIO_VERSION {
bool VideoScale::read_from(Reader &reader)
{
    return reader.read("width", &_width)
           && reader.read("height", &_height)
           && Parent::read_from(reader);
}

void VideoScale::write_to(Writer &writer) const {
    Parent::write_to(writer);
    writer.write("width", _width);
    writer.write("height", _height);
}

bool VideoCrop::read_from(Reader &reader)
{
    return reader.read("left", &_left)
           && reader.read("right", &_right)
           && reader.read("top", &_top)
           && reader.read("bottom", &_bottom)
           && Parent::read_from(reader);
}

void VideoCrop::write_to(Writer &writer) const {
    Parent::write_to(writer);
    writer.write("left", _left);
    writer.write("right", _right);
    writer.write("top", _top);
    writer.write("bottom", _bottom);
}

bool VideoPosition::read_from(Reader &reader)
{
    return reader.read("x", &_x)
           && reader.read("y", &_y)
           && Parent::read_from(reader);
}

void VideoPosition::write_to(Writer &writer) const {
    Parent::write_to(writer);
    writer.write("x", _x);
    writer.write("y", _y);
}

bool VideoRotate::read_from(Reader &reader)
{
    return reader.read("angle", &_angle)
           && Parent::read_from(reader);
}

void VideoRotate::write_to(Writer &writer) const {
    Parent::write_to(writer);
    writer.write("angle", _angle);
}

<<<<<<< HEAD
bool VideoFlip::read_from(Reader &reader)
{
    return reader.read("flip_horizontally", &_flip_horizontally)
           && reader.read("flip_vertically", &_flip_vertically)
           && Parent::read_from(reader);
}

void VideoFlip::write_to(Writer &writer) const {
    Parent::write_to(writer);
    writer.write("flip_horizontally", _flip_horizontally);
    writer.write("flip_vertically", _flip_vertically);
=======
bool VideoRoundedCorners::read_from(Reader &reader)
{
    return reader.read("radius", &_radius)
           && Parent::read_from(reader);
}

void VideoRoundedCorners::write_to(Writer &writer) const {
    Parent::write_to(writer);
    writer.write("radius", _radius);
>>>>>>> 7e4373ac
}

}} // namespace opentimelineio::OPENTIMELINEIO_VERSION<|MERGE_RESOLUTION|>--- conflicted
+++ resolved
@@ -55,7 +55,17 @@
     writer.write("angle", _angle);
 }
 
-<<<<<<< HEAD
+bool VideoRoundedCorners::read_from(Reader &reader)
+{
+    return reader.read("radius", &_radius)
+           && Parent::read_from(reader);
+}
+
+void VideoRoundedCorners::write_to(Writer &writer) const {
+    Parent::write_to(writer);
+    writer.write("radius", _radius);
+}
+
 bool VideoFlip::read_from(Reader &reader)
 {
     return reader.read("flip_horizontally", &_flip_horizontally)
@@ -67,17 +77,6 @@
     Parent::write_to(writer);
     writer.write("flip_horizontally", _flip_horizontally);
     writer.write("flip_vertically", _flip_vertically);
-=======
-bool VideoRoundedCorners::read_from(Reader &reader)
-{
-    return reader.read("radius", &_radius)
-           && Parent::read_from(reader);
-}
-
-void VideoRoundedCorners::write_to(Writer &writer) const {
-    Parent::write_to(writer);
-    writer.write("radius", _radius);
->>>>>>> 7e4373ac
 }
 
 }} // namespace opentimelineio::OPENTIMELINEIO_VERSION