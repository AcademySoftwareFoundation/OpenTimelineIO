--- conflicted
+++ resolved
@@ -194,15 +194,6 @@
     double _angle; ///< The angle of rotation, degrees clockwise
 };
 
-<<<<<<< HEAD
-/// @brief A flip effect
-class VideoFlip : public Effect
-{
-public:
-    struct Schema
-    {
-        static auto constexpr name   = "VideoFlip";
-=======
 /// @brief A rounded corner effect
 class VideoRoundedCorners : public Effect
 {
@@ -211,45 +202,11 @@
     struct Schema
     {
         static auto constexpr name   = "VideoRoundedCorners";
->>>>>>> 7e4373ac
-        static int constexpr version = 1;
-    };
-
-    using Parent = Effect;
-
-<<<<<<< HEAD
-    /// @brief Create a new flip effect.
-    ///
-    /// @param name The name of the effect object.
-    /// @param flip_horizontally Whether to flip horizontally.
-    /// @param flip_vertically Whether to flip vertically.
-    /// @param metadata The metadata for the effect.
-    /// @param enabled Whether the effect is enabled.
-    VideoFlip(
-        std::string const&   name        = std::string(),
-        bool                 flip_horizontally = false,
-        bool                 flip_vertically = false,
-        AnyDictionary const& metadata    = AnyDictionary(),
-        bool                 enabled     = true)
-        : Effect(name, Schema::name, metadata, enabled)
-        , _flip_horizontally(flip_horizontally)
-        , _flip_vertically(flip_vertically)
-    {}
-
-    bool flip_horizontally() const noexcept { return _flip_horizontally; }
-    void set_flip_horizontally(bool flip_horizontally) noexcept { _flip_horizontally = flip_horizontally; }
-
-    bool flip_vertically() const noexcept { return _flip_vertically; }
-    void set_flip_vertically(bool flip_vertically) noexcept { _flip_vertically = flip_vertically; }
-
-protected:
-    virtual ~VideoFlip() = default;
-    bool read_from(Reader&) override;
-    void write_to(Writer&) const override;
-
-    bool _flip_horizontally; ///< Whether to flip horizontally
-    bool _flip_vertically; ///< Whether to flip vertically
-=======
+        static int constexpr version = 1;
+    };
+
+    using Parent = Effect;
+
     /// @brief Create a new rounded corner effect.
     ///
     /// @param name The name of the effect object.
@@ -274,7 +231,51 @@
     void write_to(Writer&) const override;
 
     int64_t _radius;
->>>>>>> 7e4373ac
+};
+
+/// @brief A flip effect
+class VideoFlip : public Effect
+{
+public:
+    struct Schema
+    {
+        static auto constexpr name   = "VideoFlip";
+        static int constexpr version = 1;
+    };
+
+    using Parent = Effect;
+
+    /// @brief Create a new flip effect.
+    ///
+    /// @param name The name of the effect object.
+    /// @param flip_horizontally Whether to flip horizontally.
+    /// @param flip_vertically Whether to flip vertically.
+    /// @param metadata The metadata for the effect.
+    /// @param enabled Whether the effect is enabled.
+    VideoFlip(
+        std::string const&   name        = std::string(),
+        bool                 flip_horizontally = false,
+        bool                 flip_vertically = false,
+        AnyDictionary const& metadata    = AnyDictionary(),
+        bool                 enabled     = true)
+        : Effect(name, Schema::name, metadata, enabled)
+        , _flip_horizontally(flip_horizontally)
+        , _flip_vertically(flip_vertically)
+    {}
+
+    bool flip_horizontally() const noexcept { return _flip_horizontally; }
+    void set_flip_horizontally(bool flip_horizontally) noexcept { _flip_horizontally = flip_horizontally; }
+
+    bool flip_vertically() const noexcept { return _flip_vertically; }
+    void set_flip_vertically(bool flip_vertically) noexcept { _flip_vertically = flip_vertically; }
+
+protected:
+    virtual ~VideoFlip() = default;
+    bool read_from(Reader&) override;
+    void write_to(Writer&) const override;
+
+    bool _flip_horizontally; ///< Whether to flip horizontally
+    bool _flip_vertically; ///< Whether to flip vertically
 };
 
 }} // namespace opentimelineio::OPENTIMELINEIO_VERSION