--- conflicted
+++ resolved
@@ -650,21 +650,14 @@
                managing_ptr<MediaReference>>(m, "MediaReference", py::dynamic_attr())
         .def(py::init([](std::string name,
                          optional<TimeRange> available_range,
-<<<<<<< HEAD
-                         py::object metadata) {
-                          return new MediaReference(name, available_range, py_to_any_dictionary(metadata)); }),
-             py::arg_v("name"_a = std::string()),
-             "available_range"_a = nullopt,
-             py::arg_v("metadata"_a = py::none()))
-=======
                          py::object metadata,
                          optional<Imath::Box2d> const& available_image_bounds) {
                           return new MediaReference(name, available_range, py_to_any_dictionary(metadata), available_image_bounds); }),
-             name_arg,
+             py::arg_v("name"_a = std::string()),
              "available_range"_a = nullopt,
-             metadata_arg,
+             py::arg_v("metadata"_a = py::none()),
              "available_image_bounds"_a = nullopt)
->>>>>>> c678e52b
+
         .def_property("available_range", &MediaReference::available_range, &MediaReference::set_available_range)
         .def_property("available_image_bounds", &MediaReference::available_image_bounds, &MediaReference::set_available_image_bounds) 
         .def_property_readonly("is_missing_reference", &MediaReference::is_missing_reference);
@@ -678,23 +671,14 @@
                           return new GeneratorReference(name, generator_kind,
                                                         available_range,
                                                         py_to_any_dictionary(parameters),
-<<<<<<< HEAD
-                                                        py_to_any_dictionary(metadata)); }),
+                                                        py_to_any_dictionary(metadata)
+                                                        available_image_bounds); }),
              py::arg_v("name"_a = std::string()),
              "generator_kind"_a = std::string(),
              "available_range"_a = nullopt,
              "parameters"_a = py::none(),
-             py::arg_v("metadata"_a = py::none()))
-=======
-                                                        py_to_any_dictionary(metadata),
-                                                        available_image_bounds); }),
-             name_arg,
-             "generator_kind"_a = std::string(),
-             "available_range"_a = nullopt,
-             "parameters"_a = py::none(),
-             metadata_arg,
+             py::arg_v("metadata"_a = py::none())
              "available_image_bounds"_a = nullopt)
->>>>>>> c678e52b
         .def_property("generator_kind", &GeneratorReference::generator_kind, &GeneratorReference::set_generator_kind)
         .def_property_readonly("parameters", [](GeneratorReference* g) {
                 auto ptr = g->parameters().get_or_create_mutation_stamp();
@@ -716,12 +700,8 @@
                     }),
              py::arg_v("name"_a = std::string()),
              "available_range"_a = nullopt,
-<<<<<<< HEAD
-             py::arg_v("metadata"_a = py::none()));
-=======
-             metadata_arg,
+             py::arg_v("metadata"_a = py::none()),
              "available_image_bounds"_a = nullopt);
->>>>>>> c678e52b
 
 
     py::class_<ExternalReference, MediaReference,
@@ -736,12 +716,8 @@
                                                         available_image_bounds); }),
              "target_url"_a = std::string(),
              "available_range"_a = nullopt,
-<<<<<<< HEAD
-             py::arg_v("metadata"_a = py::none()))
-=======
-             metadata_arg,
+             py::arg_v("metadata"_a = py::none()),
              "available_image_bounds"_a = nullopt)
->>>>>>> c678e52b
         .def_property("target_url", &ExternalReference::target_url, &ExternalReference::set_target_url);
 
     auto imagesequencereference_class = py:: class_<ImageSequenceReference, MediaReference,
@@ -844,12 +820,8 @@
                         "frame_zero_padding"_a = 0,
                         "missing_frame_policy"_a = ImageSequenceReference::MissingFramePolicy::error,
                         "available_range"_a = nullopt,
-<<<<<<< HEAD
-                        py::arg_v("metadata"_a = py::none()))
-=======
-                        metadata_arg,
+                        py::arg_v("metadata"_a = py::none()),
                         "available_image_bounds"_a = nullopt)
->>>>>>> c678e52b
         .def_property("target_url_base", &ImageSequenceReference::target_url_base, &ImageSequenceReference::set_target_url_base, "Everything leading up to the file name in the ``target_url``.")
         .def_property("name_prefix", &ImageSequenceReference::name_prefix, &ImageSequenceReference::set_name_prefix, "Everything in the file name leading up to the frame number.")
         .def_property("name_suffix", &ImageSequenceReference::name_suffix, &ImageSequenceReference::set_name_suffix, "Everything after the frame number in the file name.")
