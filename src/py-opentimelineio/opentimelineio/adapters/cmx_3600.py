#
# Copyright 2017 Pixar Animation Studios
#
# Licensed under the Apache License, Version 2.0 (the "Apache License")
# with the following modification; you may not use this file except in
# compliance with the Apache License and the following modification to it:
# Section 6. Trademarks. is deleted and replaced with:
#
# 6. Trademarks. This License does not grant permission to use the trade
#    names, trademarks, service marks, or product names of the Licensor
#    and its affiliates, except as required to comply with Section 4(c) of
#    the License and to reproduce the content of the NOTICE file.
#
# You may obtain a copy of the Apache License at
#
#     http://www.apache.org/licenses/LICENSE-2.0
#
# Unless required by applicable law or agreed to in writing, software
# distributed under the Apache License with the above modification is
# distributed on an "AS IS" BASIS, WITHOUT WARRANTIES OR CONDITIONS OF ANY
# KIND, either express or implied. See the Apache License for the specific
# language governing permissions and limitations under the Apache License.
#

"""OpenTimelineIO CMX 3600 EDL Adapter"""

# Note: this adapter is not an ideal model for new adapters, but it works.
# If you want to write your own adapter, please see:
# https://opentimelineio.readthedocs.io/en/latest/tutorials/write-an-adapter.html#

# TODO: Flesh out Attribute Handler
# TODO: Add line numbers to errors and warnings
# TODO: currently tracks with linked audio/video will lose their linkage when
#       read into OTIO.

import os
import re
import math
import collections

from .. import (
    exceptions,
    schema,
    opentime,
)


class EDLParseError(exceptions.OTIOError):
    pass


# regex for parsing the playback speed of an M2 event
SPEED_EFFECT_RE = re.compile(
    r"(?P<name>.*?)\s*(?P<speed>[0-9\.]*)\s*(?P<tc>[0-9:]{11})$"
)


# these are all CMX_3600 transition codes
# the wipe is written in regex format because it is W### where the ### is
# a 'wipe code'
# @TODO: not currently read by the transition code
transition_regex_map = {
    'C': 'cut',
    'D': 'dissolve',
    r'W\d{3}': 'wipe',
    'KB': 'key_background',
    'K': 'key_foreground',
    'KO': 'key_overlay'
}

# CMX_3600 supports some shorthand for channel assignments
# We name the actual tracks V and A1,A2,A3,etc.
# This channel_map tells you which track to use for each channel shorthand.
# Channels not listed here are used as track names verbatim.
channel_map = {
    'A': ['A1'],
    'AA': ['A1', 'A2'],
    'B': ['V', 'A1'],
    'A2/V': ['V', 'A2'],
    'AA/V': ['V', 'A1', 'A2']
}


# Currently, the 'style' argument determines
# the comment string for the media reference:
#   'avid': '* FROM CLIP:' (default)
#   'nucoda': '* FROM FILE:'
# When adding a new style, please be sure to add sufficient tests
# to verify both the new and existing styles.
VALID_EDL_STYLES = ['avid', 'nucoda']

def _extend_source_range_duration(obj, duration):
    obj.source_range = obj.source_range.duration_extended_by(duration)

class EDLParser(object):
    def __init__(self, edl_string, rate=24, ignore_timecode_mismatch=False):
        self.timeline = schema.Timeline()

        # Start with no tracks. They will be added as we encounter them.
        # This dict maps a track name (e.g "A2" or "V") to an OTIO Track.
        self.tracks_by_name = {}

        self.ignore_timecode_mismatch = ignore_timecode_mismatch

        self.parse_edl(edl_string, rate=rate)

        # TODO: Sort the tracks V, then A1,A2,etc.

    def add_clip(self, line, comments, rate=24):
        comment_handler = CommentHandler(comments)
        clip_handler = ClipHandler(line, comment_handler.handled, rate=rate)
        clip = clip_handler.clip
        if comment_handler.unhandled:
            clip.metadata.setdefault("cmx_3600", {})
            clip.metadata['cmx_3600'].setdefault("comments", [])
            clip.metadata['cmx_3600']['comments'] += (
                comment_handler.unhandled
            )

        # Add reel name to metadata
        # A reel name of `AX` represents an unknown or auxilary source
        # We don't currently track these sources outside of this adapter
        # So lets skip adding AX reels as metadata for now,
        # as that would dirty json outputs with non-relevant information
        if clip_handler.reel and clip_handler.reel != 'AX':
            clip.metadata.setdefault("cmx_3600", {})
            clip.metadata['cmx_3600']['reel'] = clip_handler.reel

        # each edit point between two clips is a transition. the default is a
        # cut in the edl format the transition codes are for the transition
        # into the clip
        self.add_transition(
            clip_handler,
            clip_handler.transition_type,
            clip_handler.transition_data
        )

        tracks = self.tracks_for_channel(clip_handler.channel_code)
        for track in tracks:

            edl_rate = clip_handler.edl_rate
            record_in = opentime.from_timecode(
                clip_handler.record_tc_in,
                edl_rate
            )
            record_out = opentime.from_timecode(
                clip_handler.record_tc_out,
                edl_rate
            )

            src_duration = clip.duration()
            rec_duration = record_out - record_in
            if rec_duration != src_duration:
                motion = comment_handler.handled.get('motion_effect')
                freeze = comment_handler.handled.get('freeze_frame')
                if motion is not None or freeze is not None:
                    # Adjust the clip to match the record duration
<<<<<<< HEAD
                    clip.source_range = opentime.TimeRange(
                        start_time=clip.source_range.start_time,
                        duration=rec_duration
                    )
=======
                    clip.source_range = opentime.TimeRange(clip.source_range.start_time, rec_duration)
>>>>>>> 8ff8556e

                    if freeze is not None:
                        clip.effects.append(schema.FreezeFrame())
                        # XXX remove 'FF' suffix (writing edl will add it back)
                        if clip.name.endswith(' FF'):
                            clip.name = clip.name[:-3]
                    elif motion is not None:
                        fps = float(
                            SPEED_EFFECT_RE.match(motion).group("speed")
                        )
                        time_scalar = fps / rate
                        clip.effects.append(
                            schema.LinearTimeWarp(time_scalar=time_scalar)
                        )

                elif self.ignore_timecode_mismatch:
                    # Pretend there was no problem by adjusting the record_out.
                    # Note that we don't actually use record_out after this
                    # point in the code, since all of the subsequent math uses
                    # the clip's source_range. Adjusting the record_out is
                    # just to document what the implications of ignoring the
                    # mismatch here entails.
                    record_out = record_in + src_duration

                else:
                    raise EDLParseError(
                        "Source and record duration don't match: {} != {}"
                        " for clip {}".format(
                            src_duration,
                            rec_duration,
                            clip.name
                        ))

            if track.source_range is None:
                zero = opentime.RationalTime(0, edl_rate)
                track.source_range = opentime.TimeRange(
                    start_time=zero - record_in,
                    duration=zero
                )

            track_end = track.duration() - track.source_range.start_time
            if record_in < track_end:
                if self.ignore_timecode_mismatch:
                    # shift it over
                    record_in = track_end
                    record_out = record_in + rec_duration
                else:
                    raise EDLParseError(
                        "Overlapping record in value: {} for clip {}".format(
                            clip_handler.record_tc_in,
                            clip.name
                        ))

            # If the next clip is supposed to start beyond the end of the
            # clips we've accumulated so far, then we need to add a Gap
            # to fill that space. This can happen when an EDL has record
            # timecodes that are sparse (e.g. from a single track of a
            # multi-track composition).
            if record_in > track_end and len(track) > 0:
                gap = schema.Gap()
                gap.source_range = opentime.TimeRange(
                    start_time=opentime.RationalTime(0, edl_rate),
                    duration=record_in - track_end
                )
                track.append(gap)
                _extend_source_range_duration(track, gap.duration())

            track.append(clip)
            _extend_source_range_duration(track, clip.duration())

    def guess_kind_for_track_name(self, name):
        if name.startswith("V"):
            return schema.TrackKind.Video
        if name.startswith("A"):
            return schema.TrackKind.Audio
        return schema.TrackKind.Video

    def tracks_for_channel(self, channel_code):
        # Expand channel shorthand into a list of track names.
        if channel_code in channel_map:
            track_names = channel_map[channel_code]
        else:
            track_names = [channel_code]

        # Create any channels we don't already have
        for track_name in track_names:
            if track_name not in self.tracks_by_name:
                track = schema.Track(
                    name=track_name,
                    kind=self.guess_kind_for_track_name(track_name)
                )
                self.tracks_by_name[track_name] = track
                self.timeline.tracks.append(track)

        # Return a list of actual tracks
        return [self.tracks_by_name[c] for c in track_names]

    def add_transition(self, clip_handler, transition, data):
        if transition not in ['C']:
            md = clip_handler.clip.metadata.setdefault("cmx_3600", {})
            md["transition"] = transition

    def parse_edl(self, edl_string, rate=24):
        # edl 'events' can be comprised of an indeterminate amount of lines
        # we are to translating 'events' to a single clip and transition
        # then we add the transition and the clip to all channels the 'event'
        # channel code is mapped to the transition given in the 'event'
        # precedes the clip

        # remove all blank lines from the edl
        edl_lines = [
            l for l in (l.strip() for l in edl_string.splitlines()) if l
        ]

        while edl_lines:
            # a basic for loop wont work cleanly since we need to look ahead at
            # array elements to determine what type of 'event' we are looking
            # at
            line = edl_lines.pop(0)

            if line.startswith('TITLE:'):
                # this is the first line of interest in an edl
                # it is required to be in the header
                self.timeline.name = line.replace('TITLE:', '').strip()

            elif line.startswith('FCM'):
                # this can occur either in the header or before any 'event'
                # in both cases we can ignore it since it is meant for tape
                # timecode
                pass

            elif line.startswith('SPLIT'):
                # this is the only comment preceding an 'event' that we care
                # about in our context it simply means the next two clips will
                # have the same comment data it is for reading purposes only
                audio_delay = None
                video_delay = None

                if 'AUDIO DELAY' in line:
                    audio_delay = line.split()[-1].strip()
                if 'VIDEO DELAY' in line:
                    video_delay = line.split()[-1].strip()
                if audio_delay and video_delay:
                    raise EDLParseError(
                        'both audio and video delay declared after SPLIT.'
                    )
                if not (audio_delay or video_delay):
                    raise EDLParseError(
                        'either audio or video delay declared after SPLIT.'
                    )

                line_1 = edl_lines.pop(0)
                line_2 = edl_lines.pop(0)

                comments = []
                while edl_lines:
                    if re.match(r'^\D', edl_lines[0]):
                        comments.append(edl_lines.pop(0))
                    else:
                        break
                self.add_clip(line_1, comments, rate=rate)
                self.add_clip(line_2, comments, rate=rate)

            elif line[0].isdigit():
                # all 'events' start_time with an edit decision. this is
                # denoted by the line beginning with a padded integer 000-999
                comments = []
                while edl_lines:
                    # any non-numbered lines after an edit decision should be
                    # treated as 'comments'
                    # comments are string tags used by the reader to get extra
                    # information not able to be found in the restricted edl
                    # format
                    if re.match(r'^\D', edl_lines[0]):
                        comments.append(edl_lines.pop(0))
                    else:
                        break

                self.add_clip(line, comments, rate=rate)

            else:
                raise EDLParseError('Unknown event type')

        for track in self.timeline.tracks:
            # if the source_range is the same as the available_range
            # then we don't need to set it at all.
            if track.source_range == track.available_range():
                track.source_range = None


class ClipHandler(object):

    def __init__(self, line, comment_data, rate=24):
        self.clip_num = None
        self.reel = None
        self.channel_code = None
        self.edl_rate = rate
        self.transition_id = None
        self.transition_data = None
        self.source_tc_in = None
        self.source_tc_out = None
        self.record_tc_in = None
        self.record_tc_out = None

        self.parse(line)
        self.clip = self.make_clip(comment_data)

    def make_clip(self, comment_data):
        clip = schema.Clip()
        clip.name = str(self.clip_num)

        # BLACK/BL and BARS are called out as "Special Source Identifiers" in
        # the documents referenced here:
        # https://github.com/PixarAnimationStudios/OpenTimelineIO#cmx3600-edl
        if self.reel in ['BL', 'BLACK']:
            clip.media_reference = schema.GeneratorReference()
            # TODO: Replace with enum, once one exists
            clip.media_reference.generator_kind = 'black'
        elif self.reel == 'BARS':
            clip.media_reference = schema.GeneratorReference()
            # TODO: Replace with enum, once one exists
            clip.media_reference.generator_kind = 'SMPTEBars'
        elif 'media_reference' in comment_data:
            clip.media_reference = schema.ExternalReference()
            clip.media_reference.target_url = comment_data[
                'media_reference'
            ]
        else:
            clip.media_reference = schema.MissingReference()

        # this could currently break without a 'FROM CLIP' comment.
        # Without that there is no 'media_reference' Do we have a default
        # clip name?
        if 'clip_name' in comment_data:
            clip.name = comment_data["clip_name"]
        elif (
            clip.media_reference and
            hasattr(clip.media_reference, 'target_url') and
            clip.media_reference.target_url is not None
        ):
            clip.name = os.path.splitext(
                os.path.basename(clip.media_reference.target_url)
            )[0]

        asc_sop = comment_data.get('asc_sop', None)
        asc_sat = comment_data.get('asc_sat', None)
        if asc_sop or asc_sat:
            slope = (1, 1, 1)
            offset = (0, 0, 0)
            power = (1, 1, 1)
            sat = 1.0

            if asc_sop:
                triple = r'([-+]?[\d.]+) ([-+]?[\d.]+) ([-+]?[\d.]+)'
                m = re.match(
                    r'\('
                    + triple
                    + r'\)\s*\('
                    + triple + r'\)\s*\('
                    + triple + r'\)',
                    asc_sop
                )
                if m:
                    floats = [float(g) for g in m.groups()]
                    slope = [floats[0], floats[1], floats[2]]
                    offset = [floats[3], floats[4], floats[5]]
                    power = [floats[6], floats[7], floats[8]]
                else:
                    raise EDLParseError(
                        'Invalid ASC_SOP found: {}'.format(asc_sop))

            if asc_sat:
                sat = float(asc_sat)

            clip.metadata['cdl'] = {
                'asc_sat': sat,
                'asc_sop': {
                    'slope': slope,
                    'offset': offset,
                    'power': power
                }
            }

        if 'locator' in comment_data:
            # An example EDL locator line looks like this:
            # * LOC: 01:00:01:14 RED     ANIM FIX NEEDED
            # We get the part after "LOC: " as the comment_data entry
            # Given the fixed-width nature of these, we could be more
            # strict about the field widths, but there are many
            # variations of EDL, so if we are lenient then maybe we
            # can handle more of them? Only real-world testing will
            # determine this for sure...
            m = re.match(
                r'(\d\d:\d\d:\d\d:\d\d)\s+(\w*)\s+(.*)',
                comment_data["locator"]
            )
            if m:
                marker = schema.Marker()
                marker.marked_range = opentime.TimeRange(
                    start_time=opentime.from_timecode(
                        m.group(1),
                        self.edl_rate
                    ),
                    duration=opentime.RationalTime()
                )

                # always write the source value into metadata, in case it
                # is not a valid enum somehow.
                color_parsed_from_file = m.group(2)

                marker.metadata.clear()
                marker.metadata.update({
                    "cmx_3600": {
                        "color": color_parsed_from_file
                    }
                })

                # @TODO: if it is a valid
                if hasattr(
                    schema.MarkerColor,
                    color_parsed_from_file.upper()
                ):
                    marker.color = color_parsed_from_file.upper()
                else:
                    marker.color = schema.MarkerColor.RED

                marker.name = m.group(3)
                clip.markers.append(marker)
            else:
                # TODO: Should we report this as a warning somehow?
                pass

        clip.source_range = opentime.range_from_start_end_time(
            opentime.from_timecode(self.source_tc_in, self.edl_rate),
            opentime.from_timecode(self.source_tc_out, self.edl_rate)
        )

        return clip

    def parse(self, line):
        fields = tuple(e.strip() for e in line.split() if e.strip())
        field_count = len(fields)

        if field_count == 9:
            # has transition data
            # this is for edits with timing or other needed info
            # transition data for D and W*** transitions is a n integer that
            # denotes frame count
            # i haven't figured out how the key transitions (K, KB, KO) work
            (
                self.clip_num,
                self.reel,
                self.channel_code,
                self.transition_type,
                self.transition_data,
                self.source_tc_in,
                self.source_tc_out,
                self.record_tc_in,
                self.record_tc_out
            ) = fields

        elif field_count == 8:
            # no transition data
            # this is for basic cuts
            (
                self.clip_num,
                self.reel,
                self.channel_code,
                self.transition_type,
                self.source_tc_in,
                self.source_tc_out,
                self.record_tc_in,
                self.record_tc_out
            ) = fields

        else:
            raise EDLParseError(
                'incorrect number of fields [{0}] in form statement: {1}'
                ''.format(field_count, line))

        # Frame numbers (not just timecode) are ok
        for prop in [
            'source_tc_in',
            'source_tc_out',
            'record_tc_in',
            'record_tc_out'
        ]:
            if ':' not in getattr(self, prop):
                setattr(
                    self,
                    prop,
                    opentime.to_timecode(
                        opentime.from_frames(
                            int(getattr(self, prop)),
                            self.edl_rate
                        ),
                        self.edl_rate
                    )
                )


class CommentHandler(object):
    # this is the for that all comment 'id' tags take
    regex_template = r'\*?\s*{id}:?\s*(?P<comment_body>.*)'

    # this should be a map of all known comments that we can read
    # 'FROM CLIP' or 'FROM FILE' is a required comment to link media
    # An exception is raised if both 'FROM CLIP' and 'FROM FILE' are found
    # needs to be ordered so that FROM CLIP NAME gets matched before FROM CLIP
    comment_id_map = collections.OrderedDict([
        ('FROM CLIP NAME', 'clip_name'),
        ('FROM CLIP', 'media_reference'),
        ('FROM FILE', 'media_reference'),
        ('LOC', 'locator'),
        ('ASC_SOP', 'asc_sop'),
        ('ASC_SAT', 'asc_sat'),
        ('M2', 'motion_effect'),
        ('\\* FREEZE FRAME', 'freeze_frame'),
    ])

    def __init__(self, comments):
        self.handled = {}
        self.unhandled = []
        for comment in comments:
            self.parse(comment)

    def parse(self, comment):
        for comment_id, comment_type in self.comment_id_map.items():
            regex = self.regex_template.format(id=comment_id)
            match = re.match(regex, comment)
            if match:
                self.handled[comment_type] = match.group(
                    'comment_body'
                ).strip()
                break
        else:
            stripped = comment.lstrip('*').strip()
            if stripped:
                self.unhandled.append(stripped)


def _expand_transitions(timeline):
    """Convert clips with metadata/transition == 'D' into OTIO transitions."""

    tracks = timeline.tracks
    remove_list = []
    replace_list = []
    append_list = []
    for track in tracks:
        track_iter = iter(track)
        # avid inserts an extra clip for the source
        prev_prev = None
        prev = None
        clip = next(track_iter, None)
        next_clip = next(track_iter, None)
        while clip is not None:
            transition_type = clip.metadata.get('cmx_3600', {}).get(
                'transition',
                'C'
            )

            if transition_type == 'C':
                # nothing to do, continue to the next iteration of the loop
                prev_prev = prev
                prev = clip
                clip = next_clip
                next_clip = next(track_iter, None)
                continue
            if transition_type not in ['D']:
                raise EDLParseError(
                    "Transition type '{}' not supported by the CMX EDL reader "
                    "currently.".format(transition_type)
                )

            transition_duration = clip.duration()

            # EDL doesn't have enough data to know where the cut point was, so
            # this arbitrarily puts it in the middle of the transition
            pre_cut = math.floor(transition_duration.value / 2)
            post_cut = transition_duration.value - pre_cut
            mid_tran_cut_pre_duration = opentime.RationalTime(
                pre_cut,
                transition_duration.rate
            )
            mid_tran_cut_post_duration = opentime.RationalTime(
                post_cut,
                transition_duration.rate
            )

            # expand the previous
            expansion_clip = None
            if prev and not prev_prev:
                expansion_clip = prev
            elif prev_prev:
                expansion_clip = prev_prev
                if prev:
                    remove_list.append((track, prev))

            _extend_source_range_duration(expansion_clip, mid_tran_cut_pre_duration)

            # rebuild the clip as a transition
            new_trx = schema.Transition(
                name=clip.name,
                # only supported type at the moment
                transition_type=schema.TransitionTypes.SMPTE_Dissolve,
                metadata=clip.metadata
            )
            new_trx.in_offset = mid_tran_cut_pre_duration
            new_trx.out_offset = mid_tran_cut_post_duration

            #                   in     from  to
            replace_list.append((track, clip, new_trx))

            # expand the next_clip
            if next_clip:
                sr = next_clip.source_range
                next_clip.source_range = opentime.TimeRange(sr.start_time - mid_tran_cut_post_duration,
                                                                 sr.duration + mid_tran_cut_post_duration)
            else:
                fill = schema.Gap(
                    source_range=opentime.TimeRange(
                        duration=mid_tran_cut_post_duration,
                        start_time=opentime.RationalTime(
                            0,
                            transition_duration.rate
                        )
                    )
                )
                append_list.append((track, fill))

            prev = clip
            clip = next_clip
            next_clip = next(track_iter, None)

    for (track, from_clip, to_transition) in replace_list:
        track[track.index(from_clip)] = to_transition

    for (track, clip_to_remove) in list(set(remove_list)):
        # if clip_to_remove in track:
        track.remove(clip_to_remove)

    for (track, clip) in append_list:
        track.append(clip)

    return timeline


def read_from_string(input_str, rate=24, ignore_timecode_mismatch=False):
    """Reads a CMX Edit Decision List (EDL) from a string.
    Since EDLs don't contain metadata specifying the rate they are meant
    for, you may need to specify the rate parameter (default is 24).
    By default, read_from_string will throw an exception if it discovers
    invalid timecode in the EDL. For example, if a clip's record timecode
    overlaps with the previous cut. Since this is a common mistake in
    many EDLs, you can specify ignore_timecode_mismatch=True, which will
    supress these errors and attempt to guess at the correct record
    timecode based on the source timecode and adjacent cuts.
    For best results, you may wish to do something like this:

    Example:
        >>> try:
        ...     timeline = otio.adapters.read_from_string("mymovie.edl", rate=30)
        ... except EDLParseError:
        ...    print('Log a warning here')
        ...    try:
        ...        timeline = otio.adapters.read_from_string(
        ...            "mymovie.edl",
        ...            rate=30,
        ...            ignore_timecode_mismatch=True)
        ...    except EDLParseError:
        ...        print('Log an error here')
    """
    parser = EDLParser(
        input_str,
        rate=float(rate),
        ignore_timecode_mismatch=ignore_timecode_mismatch
    )
    result = parser.timeline
    result = _expand_transitions(result)
    return result


def write_to_string(input_otio, rate=None, style='avid', reelname_len=8):
    # TODO: We should have convenience functions in Timeline for this?
    # also only works for a single video track at the moment

    video_tracks = [t for t in input_otio.tracks
                    if t.kind == schema.TrackKind.Video]
    audio_tracks = [t for t in input_otio.tracks
                    if t.kind == schema.TrackKind.Audio]

    if len(video_tracks) != 1:
        raise exceptions.NotSupportedError(
            "Only a single video track is supported, got: {}".format(
                len(video_tracks)
            )
        )

    if len(audio_tracks) > 2:
        raise exceptions.NotSupportedError(
            "No more than 2 audio tracks are supported."
        )
    # if audio_tracks:
    #     raise exceptions.NotSupportedError(
    #         "No audio tracks are currently supported."
    #     )

    # TODO: We should try to detect the frame rate and output an
    # appropriate "FCM: NON-DROP FRAME" etc here.

    writer = EDLWriter(
        tracks=input_otio.tracks,
        # Assume all rates are the same as the 1st track's
        rate=rate or input_otio.tracks[0].duration().rate,
        style=style,
        reelname_len=reelname_len
    )

    return writer.get_content_for_track_at_index(0, title=input_otio.name)


class EDLWriter(object):
    def __init__(self, tracks, rate, style, reelname_len=8):
        self._tracks = tracks
        self._rate = rate
        self._style = style
        self._reelname_len = reelname_len

        if style not in VALID_EDL_STYLES:
            raise exceptions.NotSupportedError(
                "The EDL style '{}' is not supported.".format(
                    style
                )
            )

    def get_content_for_track_at_index(self, idx, title):
        track = self._tracks[idx]

        # Add a gap if the last child is a transition.
        if isinstance(track[-1], schema.Transition):
            gap = schema.Gap(
                source_range=opentime.TimeRange(
                    start_time=track[-1].duration(),
                    duration=opentime.RationalTime(0.0, self._rate)
                )
            )
            track.append(gap)

        # Note: Transitions in EDLs are unconventionally represented.
        #
        # Where a transition might normally be visualized like:
        #            |---57.0 Trans 43.0----|
        # |------Clip1 102.0------|----------Clip2 143.0----------|Clip3 24.0|
        #
        # In an EDL it can be thought of more like this:
        #            |---0.0 Trans 100.0----|
        # |Clip1 45.0|----------------Clip2 200.0-----------------|Clip3 24.0|

        # Adjust cut points to match EDL event representation.
        for idx, child in enumerate(track):
            if isinstance(child, schema.Transition):
                if idx != 0:
                    # Shorten the a-side
                    _extend_source_range_duration(track[idx - 1], -child.in_offset)

                # Lengthen the b-side
                sr = track[idx + 1].source_range
                track[idx + 1].source_range = opentime.TimeRange(sr.start_time - child.in_offset,
                                                                      sr.duration + child.in_offset)

                # Just clean up the transition for goodness sake
                in_offset = child.in_offset
                child.in_offset = opentime.RationalTime(0.0, self._rate)
                child.out_offset += in_offset

        # Group events into either simple clip/a-side or transition and b-side
        # to match EDL edit/event representation and edit numbers.
        events = []
        for idx, child in enumerate(track):
            if isinstance(child, schema.Transition):
                # Transition will be captured in subsequent iteration.
                continue

            prv = track[idx - 1] if idx > 0 else None

            if isinstance(prv, schema.Transition):
                events.append(
                    DissolveEvent(
                        events[-1] if len(events) else None,
                        prv,
                        child,
                        self._tracks,
                        track.kind,
                        self._rate,
                        self._style,
                        self._reelname_len
                    )
                )
            elif isinstance(child, schema.Clip):
                events.append(
                    Event(
                        child,
                        self._tracks,
                        track.kind,
                        self._rate,
                        self._style,
                        self._reelname_len
                    )
                )
            elif isinstance(child, schema.Gap):
                # Gaps are represented as missing record timecode, no event
                # needed.
                pass

        content = "TITLE: {}\n\n".format(title) if title else ''

        # Convert each event/dissolve-event into plain text.
        for idx, event in enumerate(events):
            event.edit_number = idx + 1
            content += event.to_edl_format() + '\n'

        return content


def _supported_timing_effects(clip):
    return [
        fx for fx in clip.effects
        if isinstance(fx, schema.LinearTimeWarp)
    ]


def _relevant_timing_effect(clip):
    # check to see if there is more than one timing effect
    effects = _supported_timing_effects(clip)

    if effects != clip.effects:
        for thing in clip.effects:
            if thing not in effects and isinstance(thing, schema.TimeEffect):
                raise exceptions.NotSupportedError(
                    "Clip contains timing effects not supported by the EDL"
                    " adapter.\nClip: {}".format(str(clip)))

    timing_effect = None
    if effects:
        timing_effect = effects[0]
    if len(effects) > 1:
        raise exceptions.NotSupportedError(
            "EDL Adapter only allows one timing effect / clip."
        )

    return timing_effect


class Event(object):
    def __init__(
        self,
        clip,
        tracks,
        kind,
        rate,
        style,
        reelname_len
    ):

        line = EventLine(kind, rate, reel=_reel_from_clip(clip, reelname_len))
        line.source_in = clip.source_range.start_time
        line.source_out = clip.source_range.end_time_exclusive()

        timing_effect = _relevant_timing_effect(clip)

        if timing_effect:
            if timing_effect.effect_name == "FreezeFrame":
                line.source_out = line.source_in + opentime.RationalTime(
                    1,
                    line.source_in.rate
                )
            elif timing_effect.effect_name == "LinearTimeWarp":
                value = clip.trimmed_range().duration.value / timing_effect.time_scalar
                line.source_out = (
                    line.source_in + opentime.RationalTime(value, rate))

        range_in_timeline = clip.transformed_time_range(
            clip.trimmed_range(),
            tracks
        )
        line.record_in = range_in_timeline.start_time
        line.record_out = range_in_timeline.end_time_exclusive()
        self.line = line

        self.comments = _generate_comment_lines(
            clip=clip,
            style=style,
            edl_rate=rate,
            reelname_len=reelname_len,
            from_or_to='FROM'
        )

        self.clip = clip
        self.source_out = line.source_out
        self.record_out = line.record_out
        self.reel = line.reel

    def __str__(self):
        return '{type}({name})'.format(
            type=self.clip.schema_name(),
            name=self.clip.name
        )

    def to_edl_format(self):
        """
        Example output:
            002 AX V C        00:00:00:00 00:00:00:05 00:00:00:05 00:00:00:10
            * FROM CLIP NAME:  test clip2
            * FROM FILE: S:\\var\\tmp\\test.exr

        """
        lines = [self.line.to_edl_format(self.edit_number)]
        lines += self.comments if len(self.comments) else []

        return "\n".join(lines)


class DissolveEvent(object):

    def __init__(
        self,
        a_side_event,
        transition,
        b_side_clip,
        tracks,
        kind,
        rate,
        style,
        reelname_len
    ):
        # Note: We don't make the A-Side event line here as it is represented
        # by its own event (edit number).

        cut_line = EventLine(kind, rate)

        if a_side_event:
            cut_line.reel = a_side_event.reel
            cut_line.source_in = a_side_event.source_out
            cut_line.source_out = a_side_event.source_out
            cut_line.record_in = a_side_event.record_out
            cut_line.record_out = a_side_event.record_out

            self.from_comments = _generate_comment_lines(
                clip=a_side_event.clip,
                style=style,
                edl_rate=rate,
                reelname_len=reelname_len,
                from_or_to='FROM'
            )
        else:
            cut_line.reel = 'BL'
            cut_line.source_in = opentime.RationalTime(0.0, rate)
            cut_line.source_out = opentime.RationalTime(0.0, rate)
            cut_line.record_in = opentime.RationalTime(0.0, rate)
            cut_line.record_out = opentime.RationalTime(0.0, rate)

        self.cut_line = cut_line

        dslve_line = EventLine(
            kind,
            rate,
            reel=_reel_from_clip(b_side_clip, reelname_len)
        )
        dslve_line.source_in = b_side_clip.source_range.start_time
        dslve_line.source_out = b_side_clip.source_range.end_time_exclusive()
        range_in_timeline = b_side_clip.transformed_time_range(
            b_side_clip.trimmed_range(),
            tracks
        )
        dslve_line.record_in = range_in_timeline.start_time
        dslve_line.record_out = range_in_timeline.end_time_exclusive()
        dslve_line.dissolve_length = transition.out_offset
        self.dissolve_line = dslve_line

        self.to_comments = _generate_comment_lines(
            clip=b_side_clip,
            style=style,
            edl_rate=rate,
            reelname_len=reelname_len,
            from_or_to='TO'
        )

        self.a_side_event = a_side_event
        self.transition = transition
        self.b_side_clip = b_side_clip

        # Expose so that any subsequent dissolves can borrow their values.
        self.clip = b_side_clip
        self.source_out = dslve_line.source_out
        self.record_out = dslve_line.record_out
        self.reel = dslve_line.reel

    def __str__(self):
        a_side = self.a_side_event
        return '{a_type}({a_name}) -> {b_type}({b_name})'.format(
            a_type=a_side.clip.schema_name() if a_side else '',
            a_name=a_side.clip.name if a_side else '',
            b_type=self.b_side_clip.schema_name(),
            b_name=self.b_side_clip.name
        )

    def to_edl_format(self):
        """
        Example output:

        Cross dissolve...
        002 Clip1 V C     00:00:07:08 00:00:07:08 00:00:01:21 00:00:01:21
        002 Clip2 V D 100 00:00:09:07 00:00:17:15 00:00:01:21 00:00:10:05
        * FROM CLIP NAME:  Clip1
        * FROM CLIP: /var/tmp/clip1.001.exr
        * TO CLIP NAME:  Clip2
        * TO CLIP: /var/tmp/clip2.001.exr

        Fade in...
        001 BL      V C     00:00:00:00 00:00:00:00 00:00:00:00 00:00:00:00
        001 My_Clip V D 012 00:00:02:02 00:00:03:04 00:00:00:00 00:00:01:02
        * TO CLIP NAME:  My Clip
        * TO FILE: /var/tmp/clip.001.exr

        Fade out...
        002 My_Clip V C     00:00:01:12 00:00:01:12 00:00:00:12 00:00:00:12
        002 BL      V D 012 00:00:00:00 00:00:00:12 00:00:00:12 00:00:01:00
        * FROM CLIP NAME:  My Clip
        * FROM FILE: /var/tmp/clip.001.exr
        """

        lines = [
            self.cut_line.to_edl_format(self.edit_number),
            self.dissolve_line.to_edl_format(self.edit_number)
        ]
        lines += self.from_comments if hasattr(self, 'from_comments') else []
        lines += self.to_comments if len(self.to_comments) else []

        return "\n".join(lines)


class EventLine(object):
    def __init__(self, kind, rate, reel='AX'):
        self.reel = reel
        self._kind = 'V' if kind == schema.TrackKind.Video else 'A'
        self._rate = rate

        self.source_in = opentime.RationalTime(0.0, rate=rate)
        self.source_out = opentime.RationalTime(0.0, rate=rate)
        self.record_in = opentime.RationalTime(0.0, rate=rate)
        self.record_out = opentime.RationalTime(0.0, rate=rate)

        self.dissolve_length = opentime.RationalTime(0.0, rate)

    def to_edl_format(self, edit_number):
        ser = {
            'edit': edit_number,
            'reel': self.reel,
            'kind': self._kind,
            'src_in': opentime.to_timecode(self.source_in, self._rate),
            'src_out': opentime.to_timecode(self.source_out, self._rate),
            'rec_in': opentime.to_timecode(self.record_in, self._rate),
            'rec_out': opentime.to_timecode(self.record_out, self._rate),
            'diss': int(
                opentime.to_frames(self.dissolve_length, self._rate)
            ),
        }

        if self.is_dissolve():
            return "{edit:03d}  {reel:8} {kind:5} D {diss:03d}    " \
                "{src_in} {src_out} {rec_in} {rec_out}".format(**ser)
        else:
            return "{edit:03d}  {reel:8} {kind:5} C        " \
                "{src_in} {src_out} {rec_in} {rec_out}".format(**ser)

    def is_dissolve(self):
        return self.dissolve_length.value > 0


def _generate_comment_lines(
    clip,
    style,
    edl_rate,
    reelname_len,
    from_or_to='FROM'
):
    lines = []
    url = None

    if not clip or isinstance(clip, schema.Gap):
        return []

    suffix = ''
    timing_effect = _relevant_timing_effect(clip)
    if timing_effect and timing_effect.effect_name == 'FreezeFrame':
        suffix = ' FF'

    if clip.media_reference:
        if hasattr(clip.media_reference, 'target_url'):
            url = clip.media_reference.target_url

    else:
        url = clip.name

    if from_or_to not in ['FROM', 'TO']:
        raise exceptions.NotSupportedError(
            "The clip FROM or TO value '{}' is not supported.".format(
                from_or_to
            )
        )

    if timing_effect and isinstance(timing_effect, schema.LinearTimeWarp):
        lines.append(
            'M2   {}\t\t{}\t\t\t{}'.format(
                clip.name,
                timing_effect.time_scalar * edl_rate,
                opentime.to_timecode(
                    clip.trimmed_range().start_time,
                    edl_rate
                )
            )
        )

    if clip.name:
        # Avid Media Composer outputs two spaces before the
        # clip name so we match that.
        lines.append(
            "* {from_or_to} CLIP NAME:  {name}{suffix}".format(
                from_or_to=from_or_to,
                name=clip.name,
                suffix=suffix
            )
        )
    if timing_effect and timing_effect.effect_name == "FreezeFrame":
        lines.append('* * FREEZE FRAME')
    if url and style == 'avid':
        lines.append("* {from_or_to} CLIP: {url}".format(
            from_or_to=from_or_to,
            url=url
        ))
    if url and style == 'nucoda':
        lines.append("* {from_or_to} FILE: {url}".format(
            from_or_to=from_or_to,
            url=url
        ))

    if reelname_len and not clip.metadata.get('cmx_3600', {}).get('reel'):
        lines.append("* OTIO TRUNCATED REEL NAME FROM: {url}".format(
            url=os.path.basename(_flip_windows_slashes(url or clip.name))
        ))

    cdl = clip.metadata.get('cdl')
    if cdl:
        asc_sop = cdl.get('asc_sop')
        asc_sat = cdl.get('asc_sat')
        if asc_sop:
            lines.append(
                "*ASC_SOP ({} {} {}) ({} {} {}) ({} {} {})".format(
                    asc_sop['slope'][0],
                    asc_sop['slope'][1],
                    asc_sop['slope'][2],
                    asc_sop['offset'][0],
                    asc_sop['offset'][1],
                    asc_sop['offset'][2],
                    asc_sop['power'][0],
                    asc_sop['power'][1],
                    asc_sop['power'][2]
                ))
        if asc_sat:
            lines.append("*ASC_SAT {}".format(
                asc_sat
            ))

    # Output any markers on this clip
    for marker in clip.markers:
        timecode = opentime.to_timecode(
            marker.marked_range.start_time,
            edl_rate
        )

        color = marker.color
        meta = marker.metadata.get("cmx_3600")
        if not color and meta and meta.get("color"):
            color = meta.get("color").upper()
        comment = (marker.name or '').upper()
        lines.append("* LOC: {} {:7} {}".format(timecode, color, comment))

    # If we are carrying any unhandled CMX 3600 comments on this clip
    # then output them blindly.
    extra_comments = clip.metadata.get('cmx_3600', {}).get('comments', [])
    for comment in extra_comments:
        lines.append("* {}".format(comment))

    return lines


def _flip_windows_slashes(path):
    return re.sub(r'\\', '/', path)


def _reel_from_clip(clip, reelname_len):
    if isinstance(clip, schema.Gap):
        return 'BL'

    elif clip.metadata.get('cmx_3600', {}).get('reel'):
        return clip.metadata.get('cmx_3600').get('reel')

    _reel = clip.name or 'AX'

    if isinstance(clip.media_reference, schema.ExternalReference):
        _reel = clip.media_reference.name or os.path.basename(
            clip.media_reference.target_url
        )

    # Flip Windows slashes
    _reel = os.path.basename(_flip_windows_slashes(_reel))

    # Strip extension
    reel = re.sub(r'([.][a-zA-Z]+)$', '', _reel)

    if reelname_len:
        # Remove non valid characters
        reel = re.sub(r'[^ a-zA-Z0-9]+', '', reel)

        if len(reel) > reelname_len:
            reel = reel[:reelname_len]

        elif len(reel) < reelname_len:
            reel += ' ' * (reelname_len - len(reel))

    return reel<|MERGE_RESOLUTION|>--- conflicted
+++ resolved
@@ -155,14 +155,10 @@
                 freeze = comment_handler.handled.get('freeze_frame')
                 if motion is not None or freeze is not None:
                     # Adjust the clip to match the record duration
-<<<<<<< HEAD
                     clip.source_range = opentime.TimeRange(
                         start_time=clip.source_range.start_time,
                         duration=rec_duration
                     )
-=======
-                    clip.source_range = opentime.TimeRange(clip.source_range.start_time, rec_duration)
->>>>>>> 8ff8556e
 
                     if freeze is not None:
                         clip.effects.append(schema.FreezeFrame())
