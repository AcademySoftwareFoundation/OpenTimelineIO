--- conflicted
+++ resolved
@@ -499,15 +499,9 @@
 
 class ClipData(object):
 
-<<<<<<< HEAD
     def __init__(self, src_start=0.0, src_end=0.0, available_start=0.0,
                  available_end=0.0, available_duration=0.0,
                  trim_start=0.0, trim_duration=0.0, target_url='', clip_id=0,
-=======
-    def __init__(self, src_start=0.0, src_end=0.0, avlbl_start=0.0,
-                 avlbl_end=0.0, avlbl_duration=0.0,
-                 trim_start=0.0, trim_duration=0.0, clip_id=0,
->>>>>>> f35bad41
                  transition_begin=None, transition_end=None):
         self.src_start = src_start
         self.src_end = src_end
@@ -585,11 +579,7 @@
                 clip_data = ClipData(src_start, src_end, available_start,
                                      available_end, available_duration, trim_start,
                                      trim_duration,
-<<<<<<< HEAD
                                      target_url, clip_count - 1)
-=======
-                                     clip_count - 1)
->>>>>>> f35bad41
                 if current_transition is not None:
                     clip_data.transition_begin = current_transition
                     current_transition = None
@@ -897,7 +887,6 @@
                              stroke_color=COLORS['black'])
 
     # Draw media_reference info
-<<<<<<< HEAD
     available_range = _available_range_from_clip(clip)
     available_range_text = r'available_range: {}'.format(_time_range_to_repr(available_range))
 
@@ -913,27 +902,6 @@
                                 media_origin.y - 2.0 * svg_writer.font_size)
     svg_writer.draw_text(available_range_text, available_range_location, svg_writer.font_size)
     svg_writer.draw_text(target_url_text, target_url_location, svg_writer.font_size)
-=======
-    if clip.available_range() is None:
-        available_range_text = r'available_range: {}'.format('None')
-    else:
-        available_range_text = r'available_range: {}, {}'.format(
-            repr(float(round(clip.available_range().start_time.value, 1))),
-            repr(float(round(clip.available_range().duration.value, 1))))
-    available_range_location = Point(media_origin.x + svg_writer.font_size,
-                                     media_origin.y - svg_writer.font_size)
-    svg_writer.draw_text(available_range_text, available_range_location,
-                         svg_writer.font_size,
-                         )
-    if hasattr(clip.media_reference, 'target_url'):
-        if clip.media_reference.target_url is None:
-            target_url_text = r'target_url: {}'.format('Media Unavailable')
-        else:
-            target_url_text = r'target_url: {}'.format(clip.media_reference.target_url)
-        target_url_location = Point(media_origin.x + svg_writer.font_size,
-                                    media_origin.y - 2.0 * svg_writer.font_size)
-        svg_writer.draw_text(target_url_text, target_url_location, svg_writer.font_size)
->>>>>>> f35bad41
     # Draw arrow from clip to media reference
     clip_media_height_difference = (((clip_count - 1) * 2.0 + 1) * svg_writer.clip_rect_height)
     media_arrow_start = Point(
