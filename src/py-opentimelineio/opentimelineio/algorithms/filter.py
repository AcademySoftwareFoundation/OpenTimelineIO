--- conflicted
+++ resolved
@@ -26,15 +26,10 @@
 """Algorithms for filtering OTIO files.  """
 
 import copy
-<<<<<<< HEAD
 
 from .. import (
     schema
 )
-=======
-from .. import schema
->>>>>>> 8ff8556e
-
 
 def _is_in(thing, container):
     return any(thing is item for item in container)
