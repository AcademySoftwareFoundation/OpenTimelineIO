include_directories(${PROJECT_SOURCE_DIR}/src
    ${PROJECT_SOURCE_DIR}/src/deps
    ${PROJECT_SOURCE_DIR}/src/deps/optional-lite/include
	${PROJECT_SOURCE_DIR}/src/tests)

list(APPEND tests_opentime test_opentime)
foreach(test ${tests_opentime})
	add_executable(${test} utils.h utils.cpp ${test}.cpp)
	target_link_libraries(${test} opentime)
	set_target_properties(${test} PROPERTIES FOLDER tests)
	add_test(NAME ${test} 
           COMMAND ${test}
           # Set the pwd to the source directory so we can load the samples
           # like the python tests do
           WORKING_DIRECTORY ${CMAKE_CURRENT_SOURCE_DIR})
endforeach()

<<<<<<< HEAD
list(APPEND tests_opentimelineio test_clip test_serialization test_serializableCollection test_timeline test_track)
=======
list(APPEND tests_opentimelineio test_clip test_serializableCollection test_timeline test_track test_editAlgorithm)
>>>>>>> 1df55fe4
foreach(test ${tests_opentimelineio})
    add_executable(${test} utils.h utils.cpp ${test}.cpp)

    target_link_libraries(${test} opentimelineio)
    if (NOT "${IMATH_INCLUDES}" STREQUAL "")
        target_include_directories(${test} "${IMATH_INCLUDES}")
    endif()
    set_target_properties(${test} PROPERTIES FOLDER tests)
    add_test(NAME ${test} 
           COMMAND ${test}
           # Set the pwd to the source directory so we can load the samples
           # like the python tests do
           WORKING_DIRECTORY ${CMAKE_CURRENT_SOURCE_DIR})
endforeach()<|MERGE_RESOLUTION|>--- conflicted
+++ resolved
@@ -14,12 +14,8 @@
            # like the python tests do
            WORKING_DIRECTORY ${CMAKE_CURRENT_SOURCE_DIR})
 endforeach()
-
-<<<<<<< HEAD
-list(APPEND tests_opentimelineio test_clip test_serialization test_serializableCollection test_timeline test_track)
-=======
-list(APPEND tests_opentimelineio test_clip test_serializableCollection test_timeline test_track test_editAlgorithm)
->>>>>>> 1df55fe4
+x
+list(APPEND tests_opentimelineio test_clip test_serialization test_serializableCollection test_timeline test_track test_editAlgorithm)
 foreach(test ${tests_opentimelineio})
     add_executable(${test} utils.h utils.cpp ${test}.cpp)
 
