--- conflicted
+++ resolved
@@ -1,8 +1,4 @@
 #!/usr/bin/env python
-<<<<<<< HEAD
-
-=======
->>>>>>> ec5f281c
 #
 # Copyright 2017 Pixar Animation Studios
 #
