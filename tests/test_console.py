--- conflicted
+++ resolved
@@ -119,13 +119,8 @@
 
     def test_basic(self):
         sys.argv = ['otiostat', SCREENING_EXAMPLE_PATH]
-<<<<<<< HEAD
-        otio_console.otiostat.main()
-        # self.assertIn("top level object: Timeline.1", sys.stdout.getvalue())
-=======
         self.run_test()
         self.assertIn("top level object: Timeline.1", sys.stdout.getvalue())
->>>>>>> 0f9a4262
 
 
 OTIOStatTest_ShellOut = CreateShelloutTest(OTIOStatTest)
@@ -136,20 +131,12 @@
 
     def test_basic(self):
         sys.argv = ['otiocat', SCREENING_EXAMPLE_PATH, "-a", "rate=24.0"]
-<<<<<<< HEAD
-        otio_console.otiocat.main()
-=======
         self.run_test()
->>>>>>> 0f9a4262
         self.assertIn('"name": "Example_Screening.01",', sys.stdout.getvalue())
 
     def test_no_media_linker(self):
         sys.argv = ['otiocat', SCREENING_EXAMPLE_PATH, "-m", "none"]
-<<<<<<< HEAD
-        otio_console.otiocat.main()
-=======
         self.run_test()
->>>>>>> 0f9a4262
         self.assertIn('"name": "Example_Screening.01",', sys.stdout.getvalue())
 
     def test_input_argument_error(self):
@@ -160,11 +147,7 @@
         ]
 
         with self.assertRaises(SystemExit):
-<<<<<<< HEAD
-            otio_console.otiocat.main()
-=======
             self.run_test()
->>>>>>> 0f9a4262
 
         # read results back in
         self.assertIn('error: adapter', sys.stderr.getvalue())
@@ -177,11 +160,7 @@
         ]
 
         with self.assertRaises(SystemExit):
-<<<<<<< HEAD
-            otio_console.otiocat.main()
-=======
             self.run_test()
->>>>>>> 0f9a4262
 
         # read results back in
         self.assertIn('error: media linker', sys.stderr.getvalue())
@@ -203,11 +182,7 @@
                 '--tracks', '0',
                 "-a", "rate=24",
             ]
-<<<<<<< HEAD
-            otio_console.otioconvert.main()
-=======
             self.run_test()
->>>>>>> 0f9a4262
 
             # read results back in
             with open(tf.name, 'r') as fi:
@@ -224,11 +199,7 @@
                 "--begin", "foobar"
             ]
             with self.assertRaises(SystemExit):
-<<<<<<< HEAD
-                otio_console.otioconvert.main()
-=======
-                self.run_test()
->>>>>>> 0f9a4262
+                self.run_test()
 
             # end requires begin
             sys.argv = [
@@ -239,11 +210,7 @@
                 "--end", "foobar"
             ]
             with self.assertRaises(SystemExit):
-<<<<<<< HEAD
-                otio_console.otioconvert.main()
-=======
-                self.run_test()
->>>>>>> 0f9a4262
+                self.run_test()
 
             # prune everything
             sys.argv = [
@@ -266,11 +233,7 @@
                 "--end", "0,24",
             ]
             with self.assertRaises(SystemExit):
-<<<<<<< HEAD
-                otio_console.otioconvert.main()
-=======
-                self.run_test()
->>>>>>> 0f9a4262
+                self.run_test()
 
             sys.argv = [
                 'otioconvert',
@@ -281,11 +244,7 @@
                 "--end", "0",
             ]
             with self.assertRaises(SystemExit):
-<<<<<<< HEAD
-                otio_console.otioconvert.main()
-=======
-                self.run_test()
->>>>>>> 0f9a4262
+                self.run_test()
 
             result = otio.adapters.read_from_file(tf.name, "otio_json")
             self.assertEquals(len(result.tracks[0]), 0)
@@ -301,11 +260,7 @@
             ]
 
             with self.assertRaises(SystemExit):
-<<<<<<< HEAD
-                otio_console.otioconvert.main()
-=======
-                self.run_test()
->>>>>>> 0f9a4262
+                self.run_test()
 
             # read results back in
             self.assertIn('error: input adapter', sys.stderr.getvalue())
@@ -321,11 +276,7 @@
             ]
 
             with self.assertRaises(SystemExit):
-<<<<<<< HEAD
-                otio_console.otioconvert.main()
-=======
-                self.run_test()
->>>>>>> 0f9a4262
+                self.run_test()
 
             # read results back in
             self.assertIn('error: output adapter', sys.stderr.getvalue())
@@ -343,11 +294,7 @@
             ]
 
             with self.assertRaises(SystemExit):
-<<<<<<< HEAD
-                otio_console.otioconvert.main()
-=======
-                self.run_test()
->>>>>>> 0f9a4262
+                self.run_test()
 
             # read results back in
             self.assertIn('error: media linker', sys.stderr.getvalue())
