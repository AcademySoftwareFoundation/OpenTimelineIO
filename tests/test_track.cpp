// SPDX-License-Identifier: Apache-2.0
// Copyright Contributors to the OpenTimelineIO project

#include "utils.h"

#include <opentimelineio/clip.h>
#include <opentimelineio/stack.h>
#include <opentimelineio/track.h>

#include <iostream>

namespace otime = opentime::OPENTIME_VERSION;
namespace otio  = opentimelineio::OPENTIMELINEIO_VERSION;

int
main(int argc, char** argv)
{
    Tests tests;

    tests.add_test(
        "test_find_children", [] {
        using namespace otio;
        otio::SerializableObject::Retainer<otio::Clip> cl =
            new otio::Clip();
        otio::SerializableObject::Retainer<otio::Track> tr =
            new otio::Track();
        tr->append_child(cl);
        opentimelineio::v1_0::ErrorStatus err;
        auto result = tr->find_children<otio::Clip>(&err);
        assertEqual(result.size(), 1);
        assertEqual(result[0].value, cl.value);
    });
    tests.add_test(
        "test_find_children_search_range", [] {
        using namespace otio;
        const TimeRange range(RationalTime(0.0, 24.0), RationalTime(24.0, 24.0));
        otio::SerializableObject::Retainer<otio::Clip> cl0 =
            new otio::Clip();
        cl0->set_source_range(range);
        otio::SerializableObject::Retainer<otio::Clip> cl1 =
            new otio::Clip();
        cl1->set_source_range(range);
        otio::SerializableObject::Retainer<otio::Clip> cl2 =
            new otio::Clip();
        cl2->set_source_range(range);
        otio::SerializableObject::Retainer<otio::Track> tr =
            new otio::Track();
        tr->append_child(cl0);
        tr->append_child(cl1);
        tr->append_child(cl2);
        opentimelineio::v1_0::ErrorStatus err;
        auto result = tr->find_children<otio::Clip>(
            &err,
            TimeRange(RationalTime(0.0, 24.0), RationalTime(24.0, 24.0)));
        assertEqual(result.size(), 1);
        assertEqual(result[0].value, cl0.value);
        result = tr->find_children<otio::Clip>(
            &err,
            TimeRange(RationalTime(24.0, 24.0), RationalTime(24.0, 24.0)));
        assertEqual(result.size(), 1);
        assertEqual(result[0].value, cl1.value);
        result = tr->find_children<otio::Clip>(
            &err,
            TimeRange(RationalTime(48.0, 24.0), RationalTime(24.0, 24.0)));
        assertEqual(result.size(), 1);
        assertEqual(result[0].value, cl2.value);
        result = tr->find_children<otio::Clip>(
            &err,
            TimeRange(RationalTime(0.0, 24.0), RationalTime(48.0, 24.0)));
        assertEqual(result.size(), 2);
        assertEqual(result[0].value, cl0.value);
        assertEqual(result[1].value, cl1.value);
        result = tr->find_children<otio::Clip>(
            &err,
            TimeRange(RationalTime(24.0, 24.0), RationalTime(48.0, 24.0)));
        assertEqual(result.size(), 2);
        assertEqual(result[0].value, cl1.value);
        assertEqual(result[1].value, cl2.value);
        result = tr->find_children<otio::Clip>(
            &err,
            TimeRange(RationalTime(0.0, 24.0), RationalTime(72.0, 24.0)));
        assertEqual(result.size(), 3);
        assertEqual(result[0].value, cl0.value);
        assertEqual(result[1].value, cl1.value);
        assertEqual(result[2].value, cl2.value);
    });
    tests.add_test(
        "test_find_children_shallow_search", [] {
        using namespace otio;
        otio::SerializableObject::Retainer<otio::Clip> cl0 =
            new otio::Clip();
        otio::SerializableObject::Retainer<otio::Clip> cl1 =
            new otio::Clip();
        otio::SerializableObject::Retainer<otio::Stack> st =
            new otio::Stack();
        st->append_child(cl1);
        otio::SerializableObject::Retainer<otio::Track> tr =
            new otio::Track();
        tr->append_child(cl0);
        tr->append_child(st);
        opentimelineio::v1_0::ErrorStatus err;
        auto result = tr->find_children<otio::Clip>(&err, std::nullopt, true);
        assertEqual(result.size(), 1);
        assertEqual(result[0].value, cl0.value);
        result = tr->find_children<otio::Clip>(&err, std::nullopt, false);
        assertEqual(result.size(), 2);
        assertEqual(result[0].value, cl0.value);
        assertEqual(result[1].value, cl1.value);
    });

    tests.add_test(
        "test_find_children_stack", [] {
        using namespace otio;
        SerializableObject::Retainer<Clip> video_clip = new Clip(
            "video_0",
            nullptr,
            TimeRange(RationalTime(0.0, 30.0), RationalTime(700.0, 30.0)));
        SerializableObject::Retainer<Clip> audio_clip = new Clip(
            "audio_0",
            nullptr,
            TimeRange(RationalTime(0.0, 30.0), RationalTime(704.0, 30.0)));
        SerializableObject::Retainer<Track> video_track = new Track("Video");
        SerializableObject::Retainer<Track> audio_track = new Track("Audio");
        SerializableObject::Retainer<Stack> stack = new Stack();
        video_track->append_child(video_clip);
        audio_track->append_child(audio_clip);
        stack->append_child(video_track);
        stack->append_child(audio_track);

        RationalTime      time(703.0, 30.0);
        RationalTime      one_frame(1.0, 30.0);
        TimeRange         range(time, one_frame);
        otio::ErrorStatus err;
        auto              items = stack->find_children(&err, range);
<<<<<<< HEAD
        assert(!is_error(err));
        assert(items.size() == 2);
=======
        assertFalse(is_error(err));
        assertEqual(items.size(), 2);
        assertTrue(
            std::find(items.begin(), items.end(), audio_clip.value) !=
            items.end());
        assertTrue(
            std::find(items.begin(), items.end(), audio_track.value) !=
            items.end());
>>>>>>> dd3184dd
    });

    tests.run(argc, argv);
    return 0;
}<|MERGE_RESOLUTION|>--- conflicted
+++ resolved
@@ -132,10 +132,6 @@
         TimeRange         range(time, one_frame);
         otio::ErrorStatus err;
         auto              items = stack->find_children(&err, range);
-<<<<<<< HEAD
-        assert(!is_error(err));
-        assert(items.size() == 2);
-=======
         assertFalse(is_error(err));
         assertEqual(items.size(), 2);
         assertTrue(
@@ -144,7 +140,6 @@
         assertTrue(
             std::find(items.begin(), items.end(), audio_track.value) !=
             items.end());
->>>>>>> dd3184dd
     });
 
     tests.run(argc, argv);
