--- conflicted
+++ resolved
@@ -264,7 +264,60 @@
         rotate.angle = 90.0
         self.assertEqual(rotate.angle, 90.0)
 
-<<<<<<< HEAD
+class VideoRoundCornersTests(unittest.TestCase, otio_test_utils.OTIOAssertions):
+    def test_constructor(self):
+        rounded_corners = otio.schema.VideoRoundCorners(
+            name="doRoundCorners",
+            radius=10,
+            metadata={
+                "round": "corners"
+            }
+        )
+        self.assertEqual(rounded_corners.radius, 10)
+        self.assertEqual(rounded_corners.name, "doRoundCorners")
+        self.assertEqual(rounded_corners.metadata, {"round": "corners"})
+
+    def test_eq(self):
+        rounded_corners1 = otio.schema.VideoRoundCorners(
+            name="doRoundCorners",
+            radius=10,
+            metadata={
+                "round": "corners"
+            }
+        )
+        rounded_corners2 = otio.schema.VideoRoundCorners(
+            name="doRoundCorners",
+            radius=10,
+            metadata={
+                "round": "corners"
+            }
+        )
+        self.assertIsOTIOEquivalentTo(rounded_corners1, rounded_corners2)
+
+    def test_serialize(self):
+        rounded_corners = otio.schema.VideoRoundCorners(
+            name="doRoundCorners",
+            radius=10,
+            metadata={
+                "round": "corners"
+            }
+        )
+        encoded = otio.adapters.otio_json.write_to_string(rounded_corners)
+        decoded = otio.adapters.otio_json.read_from_string(encoded)
+        self.assertIsOTIOEquivalentTo(rounded_corners, decoded)
+
+    def test_setters(self):
+        rounded_corners = otio.schema.VideoRoundCorners(
+            name="doRoundCorners",
+            radius=10,
+            metadata={
+                "round": "corners"
+            }
+        )
+        self.assertEqual(rounded_corners.radius, 10)
+        rounded_corners.radius = 20
+        self.assertEqual(rounded_corners.radius, 20)
+
 class VideoFlipTests(unittest.TestCase, otio_test_utils.OTIOAssertions):
     def test_constructor(self):
         flip = otio.schema.VideoFlip(
@@ -326,59 +379,4 @@
         self.assertEqual(flip.flip_horizontally, False)
         self.assertEqual(flip.flip_vertically, False)
         flip.flip_vertically = True
-        self.assertEqual(flip.flip_vertically, True)
-=======
-class VideoRoundCornersTests(unittest.TestCase, otio_test_utils.OTIOAssertions):
-    def test_constructor(self):
-        rounded_corners = otio.schema.VideoRoundCorners(
-            name="doRoundCorners",
-            radius=10,
-            metadata={
-                "round": "corners"
-            }
-        )
-        self.assertEqual(rounded_corners.radius, 10)
-        self.assertEqual(rounded_corners.name, "doRoundCorners")
-        self.assertEqual(rounded_corners.metadata, {"round": "corners"})
-
-    def test_eq(self):
-        rounded_corners1 = otio.schema.VideoRoundCorners(
-            name="doRoundCorners",
-            radius=10,
-            metadata={
-                "round": "corners"
-            }
-        )
-        rounded_corners2 = otio.schema.VideoRoundCorners(
-            name="doRoundCorners",
-            radius=10,
-            metadata={
-                "round": "corners"
-            }
-        )
-        self.assertIsOTIOEquivalentTo(rounded_corners1, rounded_corners2)
-
-    def test_serialize(self):
-        rounded_corners = otio.schema.VideoRoundCorners(
-            name="doRoundCorners",
-            radius=10,
-            metadata={
-                "round": "corners"
-            }
-        )
-        encoded = otio.adapters.otio_json.write_to_string(rounded_corners)
-        decoded = otio.adapters.otio_json.read_from_string(encoded)
-        self.assertIsOTIOEquivalentTo(rounded_corners, decoded)
-
-    def test_setters(self):
-        rounded_corners = otio.schema.VideoRoundCorners(
-            name="doRoundCorners",
-            radius=10,
-            metadata={
-                "round": "corners"
-            }
-        )
-        self.assertEqual(rounded_corners.radius, 10)
-        rounded_corners.radius = 20
-        self.assertEqual(rounded_corners.radius, 20)
->>>>>>> 7e4373ac
+        self.assertEqual(flip.flip_vertically, True)